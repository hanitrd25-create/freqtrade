# pragma pylint: disable=missing-docstring, C0103
# pragma pylint: disable=protected-access, too-many-lines, invalid-name, too-many-arguments
import logging
import time
from copy import deepcopy
from math import isclose
from typing import List
from unittest.mock import ANY, MagicMock, PropertyMock, patch

import arrow
import pytest
from pandas import DataFrame

from freqtrade.constants import CANCEL_REASON, MATH_CLOSE_PREC, UNLIMITED_STAKE_AMOUNT
from freqtrade.enums import (CandleType, ExitCheckTuple, ExitType, RPCMessageType, RunMode,
                             SignalDirection, State)
from freqtrade.exceptions import (DependencyException, ExchangeError, InsufficientFundsError,
                                  InvalidOrderException, OperationalException, PricingError,
                                  TemporaryError)
from freqtrade.freqtradebot import FreqtradeBot
from freqtrade.persistence import Order, PairLocks, Trade
from freqtrade.persistence.models import PairLock
from freqtrade.plugins.protections.iprotection import ProtectionReturn
from freqtrade.worker import Worker
from tests.conftest import (create_mock_trades, get_patched_freqtradebot, get_patched_worker,
                            log_has, log_has_re, patch_edge, patch_exchange, patch_get_signal,
                            patch_wallet, patch_whitelist)
from tests.conftest_trades import (MOCK_TRADE_COUNT, entry_side, exit_side, mock_order_1,
                                   mock_order_2, mock_order_2_sell, mock_order_3, mock_order_3_sell,
                                   mock_order_4, mock_order_5_stoploss, mock_order_6_sell)


def patch_RPCManager(mocker) -> MagicMock:
    """
    This function mock RPC manager to avoid repeating this code in almost every tests
    :param mocker: mocker to patch RPCManager class
    :return: RPCManager.send_msg MagicMock to track if this method is called
    """
    mocker.patch('freqtrade.rpc.telegram.Telegram', MagicMock())
    rpc_mock = mocker.patch('freqtrade.freqtradebot.RPCManager.send_msg', MagicMock())
    return rpc_mock


# Unit tests


def test_freqtradebot_state(mocker, default_conf_usdt, markets) -> None:
    mocker.patch('freqtrade.exchange.Exchange.markets', PropertyMock(return_value=markets))
    freqtrade = get_patched_freqtradebot(mocker, default_conf_usdt)
    assert freqtrade.state is State.RUNNING

    default_conf_usdt.pop('initial_state')
    freqtrade = FreqtradeBot(default_conf_usdt)
    assert freqtrade.state is State.STOPPED


def test_process_stopped(mocker, default_conf_usdt) -> None:

    freqtrade = get_patched_freqtradebot(mocker, default_conf_usdt)
    coo_mock = mocker.patch('freqtrade.freqtradebot.FreqtradeBot.cancel_all_open_orders')
    freqtrade.process_stopped()
    assert coo_mock.call_count == 0

    default_conf_usdt['cancel_open_orders_on_exit'] = True
    freqtrade = get_patched_freqtradebot(mocker, default_conf_usdt)
    freqtrade.process_stopped()
    assert coo_mock.call_count == 1


def test_bot_cleanup(mocker, default_conf_usdt, caplog) -> None:
    mock_cleanup = mocker.patch('freqtrade.freqtradebot.cleanup_db')
    coo_mock = mocker.patch('freqtrade.freqtradebot.FreqtradeBot.cancel_all_open_orders')
    freqtrade = get_patched_freqtradebot(mocker, default_conf_usdt)
    freqtrade.cleanup()
    assert log_has('Cleaning up modules ...', caplog)
    assert mock_cleanup.call_count == 1
    assert coo_mock.call_count == 0

    freqtrade.config['cancel_open_orders_on_exit'] = True
    freqtrade.cleanup()
    assert coo_mock.call_count == 1


@pytest.mark.parametrize('runmode', [
    RunMode.DRY_RUN,
    RunMode.LIVE
])
def test_order_dict(default_conf_usdt, mocker, runmode, caplog) -> None:
    patch_RPCManager(mocker)
    patch_exchange(mocker)
    conf = default_conf_usdt.copy()
    conf['runmode'] = runmode
    conf['order_types'] = {
        'entry': 'market',
        'exit': 'limit',
        'stoploss': 'limit',
        'stoploss_on_exchange': True,
    }
    conf['entry_pricing']['price_side'] = 'ask'

    freqtrade = FreqtradeBot(conf)
    if runmode == RunMode.LIVE:
        assert not log_has_re(".*stoploss_on_exchange .* dry-run", caplog)
    assert freqtrade.strategy.order_types['stoploss_on_exchange']

    caplog.clear()
    # is left untouched
    conf = default_conf_usdt.copy()
    conf['runmode'] = runmode
    conf['order_types'] = {
        'entry': 'market',
        'exit': 'limit',
        'stoploss': 'limit',
        'stoploss_on_exchange': False,
    }
    freqtrade = FreqtradeBot(conf)
    assert not freqtrade.strategy.order_types['stoploss_on_exchange']
    assert not log_has_re(".*stoploss_on_exchange .* dry-run", caplog)


def test_get_trade_stake_amount(default_conf_usdt, mocker) -> None:
    patch_RPCManager(mocker)
    patch_exchange(mocker)

    freqtrade = FreqtradeBot(default_conf_usdt)

    result = freqtrade.wallets.get_trade_stake_amount('ETH/USDT')
    assert result == default_conf_usdt['stake_amount']


@pytest.mark.parametrize("amend_last,wallet,max_open,lsamr,expected", [
                        (False, 120, 2, 0.5, [60, None]),
                        (True, 120, 2, 0.5, [60, 58.8]),
                        (False, 180, 3, 0.5, [60, 60, None]),
                        (True, 180, 3, 0.5, [60, 60, 58.2]),
                        (False, 122, 3, 0.5, [60, 60, None]),
                        (True, 122, 3, 0.5, [60, 60, 0.0]),
                        (True, 167, 3, 0.5, [60, 60, 45.33]),
                        (True, 122, 3, 1, [60, 60, 0.0]),
])
def test_check_available_stake_amount(
    default_conf_usdt, ticker_usdt, mocker, fee, limit_buy_order_usdt_open,
    amend_last, wallet, max_open, lsamr, expected
) -> None:
    patch_RPCManager(mocker)
    patch_exchange(mocker)
    mocker.patch.multiple(
        'freqtrade.exchange.Exchange',
        fetch_ticker=ticker_usdt,
        create_order=MagicMock(return_value=limit_buy_order_usdt_open),
        get_fee=fee
    )
    default_conf_usdt['dry_run_wallet'] = wallet

    default_conf_usdt['amend_last_stake_amount'] = amend_last
    default_conf_usdt['last_stake_amount_min_ratio'] = lsamr

    freqtrade = FreqtradeBot(default_conf_usdt)

    for i in range(0, max_open):

        if expected[i] is not None:
            limit_buy_order_usdt_open['id'] = str(i)
            result = freqtrade.wallets.get_trade_stake_amount('ETH/USDT')
            assert pytest.approx(result) == expected[i]
            freqtrade.execute_entry('ETH/USDT', result)
        else:
            with pytest.raises(DependencyException):
                freqtrade.wallets.get_trade_stake_amount('ETH/USDT')


def test_edge_called_in_process(mocker, edge_conf) -> None:
    patch_RPCManager(mocker)
    patch_edge(mocker)

    patch_exchange(mocker)
    freqtrade = FreqtradeBot(edge_conf)
    patch_get_signal(freqtrade)
    freqtrade.process()
    assert freqtrade.active_pair_whitelist == ['NEO/BTC', 'LTC/BTC']


def test_edge_overrides_stake_amount(mocker, edge_conf) -> None:
    patch_RPCManager(mocker)
    patch_exchange(mocker)
    patch_edge(mocker)
    edge_conf['dry_run_wallet'] = 999.9
    freqtrade = FreqtradeBot(edge_conf)

    assert freqtrade.wallets.get_trade_stake_amount(
        'NEO/BTC', freqtrade.edge) == (999.9 * 0.5 * 0.01) / 0.20
    assert freqtrade.wallets.get_trade_stake_amount(
        'LTC/BTC', freqtrade.edge) == (999.9 * 0.5 * 0.01) / 0.21


@pytest.mark.parametrize('buy_price_mult,ignore_strat_sl', [
    (0.79, False),   # Override stoploss
    (0.85, True),    # Override strategy stoploss
])
def test_edge_overrides_stoploss(limit_order, fee, caplog, mocker,
                                 buy_price_mult, ignore_strat_sl, edge_conf) -> None:
    patch_RPCManager(mocker)
    patch_exchange(mocker)
    patch_edge(mocker)
    edge_conf['max_open_trades'] = float('inf')

    # Strategy stoploss is -0.1 but Edge imposes a stoploss at -0.2
    # Thus, if price falls 21%, stoploss should be triggered
    #
    # mocking the ticker: price is falling ...
    enter_price = limit_order['buy']['price']
    ticker_val = {
            'bid': enter_price,
            'ask': enter_price,
            'last': enter_price,
        }
    mocker.patch.multiple(
        'freqtrade.exchange.Exchange',
        fetch_ticker=MagicMock(return_value=ticker_val),
        get_fee=fee,
    )
    #############################################

    # Create a trade with "limit_buy_order_usdt" price
    freqtrade = FreqtradeBot(edge_conf)
    freqtrade.active_pair_whitelist = ['NEO/BTC']
    patch_get_signal(freqtrade)
    freqtrade.strategy.min_roi_reached = MagicMock(return_value=False)
    freqtrade.enter_positions()
    trade = Trade.query.first()
    caplog.clear()
<<<<<<< HEAD
    limit_order['buy']['id'] = trade.orders[0].order_id
    oobj = Order.parse_from_ccxt_object(limit_order['buy'], 'NEO/BTC', 'buy')
    trade.update_order(limit_order['buy'])
    trade.update_trade(oobj)
=======
>>>>>>> 01a68e10
    #############################################
    ticker_val.update({
            'bid': enter_price * buy_price_mult,
            'ask': enter_price * buy_price_mult,
            'last': enter_price * buy_price_mult,
    })

    # stoploss shoud be hit
    assert freqtrade.handle_trade(trade) is not ignore_strat_sl
    if not ignore_strat_sl:
        assert log_has_re('Exit for NEO/BTC detected. Reason: stop_loss.*', caplog)
        assert trade.exit_reason == ExitType.STOP_LOSS.value
        # Test compatibility ...
        assert trade.sell_reason == ExitType.STOP_LOSS.value


def test_total_open_trades_stakes(mocker, default_conf_usdt, ticker_usdt, fee) -> None:
    patch_RPCManager(mocker)
    patch_exchange(mocker)
    default_conf_usdt['max_open_trades'] = 2
    mocker.patch.multiple(
        'freqtrade.exchange.Exchange',
        fetch_ticker=ticker_usdt,
        get_fee=fee,
        _is_dry_limit_order_filled=MagicMock(return_value=False),
    )
    freqtrade = FreqtradeBot(default_conf_usdt)
    patch_get_signal(freqtrade)
    freqtrade.enter_positions()
    trade = Trade.query.first()

    assert trade is not None
    assert trade.stake_amount == 60.0
    assert trade.is_open
    assert trade.open_date is not None

    freqtrade.enter_positions()
    trade = Trade.query.order_by(Trade.id.desc()).first()

    assert trade is not None
    assert trade.stake_amount == 60.0
    assert trade.is_open
    assert trade.open_date is not None

    assert Trade.total_open_trades_stakes() == 120.0


@pytest.mark.parametrize("is_short,open_rate", [
    (False, 2.0),
    (True, 2.2)
])
def test_create_trade(default_conf_usdt, ticker_usdt, limit_order,
                      fee, mocker, is_short, open_rate) -> None:
    patch_RPCManager(mocker)
    patch_exchange(mocker)
    mocker.patch.multiple(
        'freqtrade.exchange.Exchange',
        fetch_ticker=ticker_usdt,
        get_fee=fee,
        _is_dry_limit_order_filled=MagicMock(return_value=False),
    )

    # Save state of current whitelist
    whitelist = deepcopy(default_conf_usdt['exchange']['pair_whitelist'])
    freqtrade = FreqtradeBot(default_conf_usdt)
    patch_get_signal(freqtrade, enter_short=is_short, enter_long=not is_short)
    freqtrade.create_trade('ETH/USDT')

    trade = Trade.query.first()
    trade.is_short = is_short
    assert trade is not None
    assert pytest.approx(trade.stake_amount) == 60.0
    assert trade.is_open
    assert trade.open_date is not None
    assert trade.exchange == 'binance'

    # Simulate fulfilled LIMIT_BUY order for trade
    oobj = Order.parse_from_ccxt_object(
        limit_order[entry_side(is_short)], 'ADA/USDT', entry_side(is_short))
    trade.update_trade(oobj)

    assert trade.open_rate == open_rate
    assert trade.amount == 30.0

    assert whitelist == default_conf_usdt['exchange']['pair_whitelist']


def test_create_trade_no_stake_amount(default_conf_usdt, ticker_usdt, fee, mocker) -> None:
    patch_RPCManager(mocker)
    patch_exchange(mocker)
    patch_wallet(mocker, free=default_conf_usdt['stake_amount'] * 0.5)
    mocker.patch.multiple(
        'freqtrade.exchange.Exchange',
        fetch_ticker=ticker_usdt,
        get_fee=fee,
    )
    freqtrade = FreqtradeBot(default_conf_usdt)
    patch_get_signal(freqtrade)

    with pytest.raises(DependencyException, match=r'.*stake amount.*'):
        freqtrade.create_trade('ETH/USDT')


@pytest.mark.parametrize("is_short", [False, True])
@pytest.mark.parametrize('stake_amount,create,amount_enough,max_open_trades', [
    (5.0, True, True, 99),
    (0.049, True, False, 99),  # Amount will be adjusted to min - which is 0.051
    (0, False, True, 99),
    (UNLIMITED_STAKE_AMOUNT, False, True, 0),
])
def test_create_trade_minimal_amount(
    default_conf_usdt, ticker_usdt, limit_order_open, fee, mocker,
    stake_amount, create, amount_enough, max_open_trades, caplog, is_short
) -> None:
    patch_RPCManager(mocker)
    patch_exchange(mocker)
    enter_mock = MagicMock(return_value=limit_order_open[entry_side(is_short)])
    mocker.patch.multiple(
        'freqtrade.exchange.Exchange',
        fetch_ticker=ticker_usdt,
        create_order=enter_mock,
        get_fee=fee,
    )
    default_conf_usdt['max_open_trades'] = max_open_trades
    freqtrade = FreqtradeBot(default_conf_usdt)
    freqtrade.config['stake_amount'] = stake_amount
    patch_get_signal(freqtrade, enter_short=is_short, enter_long=not is_short)

    if create:
        assert freqtrade.create_trade('ETH/USDT')
        if amount_enough:
            rate, amount = enter_mock.call_args[1]['rate'], enter_mock.call_args[1]['amount']
            assert rate * amount <= default_conf_usdt['stake_amount']
        else:
            assert log_has_re(
                r"Stake amount for pair .* is too small.*",
                caplog
            )
    else:
        assert not freqtrade.create_trade('ETH/USDT')
        if not max_open_trades:
            assert freqtrade.wallets.get_trade_stake_amount('ETH/USDT', freqtrade.edge) == 0


@pytest.mark.parametrize('whitelist,positions', [
    (["ETH/USDT"], 1),  # No pairs left
    ([], 0),  # No pairs in whitelist
])
def test_enter_positions_no_pairs_left(default_conf_usdt, ticker_usdt, limit_buy_order_usdt_open,
                                       fee, whitelist, positions, mocker, caplog) -> None:
    patch_RPCManager(mocker)
    patch_exchange(mocker)
    mocker.patch.multiple(
        'freqtrade.exchange.Exchange',
        fetch_ticker=ticker_usdt,
        create_order=MagicMock(return_value=limit_buy_order_usdt_open),
        get_fee=fee,
    )
    default_conf_usdt['exchange']['pair_whitelist'] = whitelist
    freqtrade = FreqtradeBot(default_conf_usdt)
    patch_get_signal(freqtrade)

    n = freqtrade.enter_positions()
    assert n == positions
    if positions:
        assert not log_has_re(r"No currency pair in active pair whitelist.*", caplog)
        n = freqtrade.enter_positions()
        assert n == 0
        assert log_has_re(r"No currency pair in active pair whitelist.*", caplog)
    else:
        assert n == 0
        assert log_has("Active pair whitelist is empty.", caplog)


@pytest.mark.usefixtures("init_persistence")
def test_enter_positions_global_pairlock(default_conf_usdt, ticker_usdt, limit_buy_order_usdt, fee,
                                         mocker, caplog) -> None:
    patch_RPCManager(mocker)
    patch_exchange(mocker)
    mocker.patch.multiple(
        'freqtrade.exchange.Exchange',
        fetch_ticker=ticker_usdt,
        create_order=MagicMock(return_value={'id': limit_buy_order_usdt['id']}),
        get_fee=fee,
    )
    freqtrade = FreqtradeBot(default_conf_usdt)
    patch_get_signal(freqtrade)
    n = freqtrade.enter_positions()
    message = r"Global pairlock active until.* Not creating new trades."
    n = freqtrade.enter_positions()
    # 0 trades, but it's not because of pairlock.
    assert n == 0
    assert not log_has_re(message, caplog)
    caplog.clear()

    PairLocks.lock_pair('*', arrow.utcnow().shift(minutes=20).datetime, 'Just because', side='*')
    n = freqtrade.enter_positions()
    assert n == 0
    assert log_has_re(message, caplog)


@pytest.mark.parametrize('is_short', [False, True])
def test_handle_protections(mocker, default_conf_usdt, fee, is_short):
    default_conf_usdt['protections'] = [
        {"method": "CooldownPeriod", "stop_duration": 60},
        {
            "method": "StoplossGuard",
            "lookback_period_candles": 24,
            "trade_limit": 4,
            "stop_duration_candles": 4,
            "only_per_pair": False
        }
    ]

    freqtrade = get_patched_freqtradebot(mocker, default_conf_usdt)
    freqtrade.protections._protection_handlers[1].global_stop = MagicMock(
        return_value=ProtectionReturn(True, arrow.utcnow().shift(hours=1).datetime, "asdf"))
    create_mock_trades(fee, is_short)
    freqtrade.handle_protections('ETC/BTC', '*')
    send_msg_mock = freqtrade.rpc.send_msg
    assert send_msg_mock.call_count == 2
    assert send_msg_mock.call_args_list[0][0][0]['type'] == RPCMessageType.PROTECTION_TRIGGER
    assert send_msg_mock.call_args_list[1][0][0]['type'] == RPCMessageType.PROTECTION_TRIGGER_GLOBAL


def test_create_trade_no_signal(default_conf_usdt, fee, mocker) -> None:
    default_conf_usdt['dry_run'] = True

    patch_RPCManager(mocker)
    patch_exchange(mocker)
    mocker.patch.multiple(
        'freqtrade.exchange.Exchange',
        get_fee=fee,
    )
    default_conf_usdt['stake_amount'] = 10
    freqtrade = FreqtradeBot(default_conf_usdt)
    patch_get_signal(freqtrade, enter_long=False, exit_long=False)

    Trade.query = MagicMock()
    Trade.query.filter = MagicMock()
    assert not freqtrade.create_trade('ETH/USDT')


@pytest.mark.parametrize("max_open", range(0, 5))
@pytest.mark.parametrize("tradable_balance_ratio,modifier", [(1.0, 1), (0.99, 0.8), (0.5, 0.5)])
def test_create_trades_multiple_trades(
    default_conf_usdt, ticker_usdt, fee, mocker, limit_buy_order_usdt_open,
    max_open, tradable_balance_ratio, modifier
) -> None:
    patch_RPCManager(mocker)
    patch_exchange(mocker)
    default_conf_usdt['max_open_trades'] = max_open
    default_conf_usdt['tradable_balance_ratio'] = tradable_balance_ratio
    default_conf_usdt['dry_run_wallet'] = 60.0 * max_open

    mocker.patch.multiple(
        'freqtrade.exchange.Exchange',
        fetch_ticker=ticker_usdt,
        create_order=MagicMock(return_value=limit_buy_order_usdt_open),
        get_fee=fee,
    )
    freqtrade = FreqtradeBot(default_conf_usdt)
    patch_get_signal(freqtrade)

    n = freqtrade.enter_positions()
    trades = Trade.get_open_trades()
    # Expected trades should be max_open * a modified value
    # depending on the configured tradable_balance
    assert n == max(int(max_open * modifier), 0)
    assert len(trades) == max(int(max_open * modifier), 0)


def test_create_trades_preopen(default_conf_usdt, ticker_usdt, fee, mocker,
                               limit_buy_order_usdt_open) -> None:
    patch_RPCManager(mocker)
    patch_exchange(mocker)
    default_conf_usdt['max_open_trades'] = 4
    mocker.patch.multiple(
        'freqtrade.exchange.Exchange',
        fetch_ticker=ticker_usdt,
        create_order=MagicMock(return_value=limit_buy_order_usdt_open),
        get_fee=fee,
    )
    freqtrade = FreqtradeBot(default_conf_usdt)
    patch_get_signal(freqtrade)

    # Create 2 existing trades
    freqtrade.execute_entry('ETH/USDT', default_conf_usdt['stake_amount'])
    freqtrade.execute_entry('NEO/BTC', default_conf_usdt['stake_amount'])

    assert len(Trade.get_open_trades()) == 2
    # Change order_id for new orders
    limit_buy_order_usdt_open['id'] = '123444'

    # Create 2 new trades using create_trades
    assert freqtrade.create_trade('ETH/USDT')
    assert freqtrade.create_trade('NEO/BTC')

    trades = Trade.get_open_trades()
    assert len(trades) == 4


@pytest.mark.parametrize('is_short', [False, True])
def test_process_trade_creation(default_conf_usdt, ticker_usdt, limit_order, limit_order_open,
                                is_short, fee, mocker, caplog
                                ) -> None:
    ticker_side = 'ask' if is_short else 'bid'
    patch_RPCManager(mocker)
    patch_exchange(mocker)
    mocker.patch.multiple(
        'freqtrade.exchange.Exchange',
        fetch_ticker=ticker_usdt,
        create_order=MagicMock(return_value=limit_order_open[entry_side(is_short)]),
        fetch_order=MagicMock(return_value=limit_order[entry_side(is_short)]),
        get_fee=fee,
    )
    freqtrade = FreqtradeBot(default_conf_usdt)
    patch_get_signal(freqtrade, enter_short=is_short, enter_long=not is_short)

    trades = Trade.query.filter(Trade.is_open.is_(True)).all()
    assert not trades

    freqtrade.process()

    trades = Trade.query.filter(Trade.is_open.is_(True)).all()
    assert len(trades) == 1
    trade = trades[0]
    assert trade is not None
    assert pytest.approx(trade.stake_amount) == default_conf_usdt['stake_amount']
    assert trade.is_open
    assert trade.open_date is not None
    assert trade.exchange == 'binance'
    assert trade.open_rate == ticker_usdt.return_value[ticker_side]
    assert isclose(trade.amount, 60 / ticker_usdt.return_value[ticker_side])

    assert log_has(
        f'{"Short" if is_short else "Long"} signal found: about create a new trade for ETH/USDT '
        'with stake_amount: 60.0 ...',
        caplog
    )


def test_process_exchange_failures(default_conf_usdt, ticker_usdt, mocker) -> None:
    patch_RPCManager(mocker)
    patch_exchange(mocker)
    mocker.patch.multiple(
        'freqtrade.exchange.Exchange',
        fetch_ticker=ticker_usdt,
        create_order=MagicMock(side_effect=TemporaryError)
    )
    sleep_mock = mocker.patch('time.sleep', side_effect=lambda _: None)

    worker = Worker(args=None, config=default_conf_usdt)
    patch_get_signal(worker.freqtrade)

    worker._process_running()
    assert sleep_mock.has_calls()


def test_process_operational_exception(default_conf_usdt, ticker_usdt, mocker) -> None:
    msg_mock = patch_RPCManager(mocker)
    patch_exchange(mocker)
    mocker.patch.multiple(
        'freqtrade.exchange.Exchange',
        fetch_ticker=ticker_usdt,
        create_order=MagicMock(side_effect=OperationalException)
    )
    worker = Worker(args=None, config=default_conf_usdt)
    patch_get_signal(worker.freqtrade)

    assert worker.freqtrade.state == State.RUNNING

    worker._process_running()
    assert worker.freqtrade.state == State.STOPPED
    assert 'OperationalException' in msg_mock.call_args_list[-1][0][0]['status']


def test_process_trade_handling(default_conf_usdt, ticker_usdt, limit_buy_order_usdt_open, fee,
                                mocker) -> None:
    patch_RPCManager(mocker)
    patch_exchange(mocker)
    mocker.patch.multiple(
        'freqtrade.exchange.Exchange',
        fetch_ticker=ticker_usdt,
        create_order=MagicMock(return_value=limit_buy_order_usdt_open),
        fetch_order=MagicMock(return_value=limit_buy_order_usdt_open),
        get_fee=fee,
    )
    freqtrade = FreqtradeBot(default_conf_usdt)
    patch_get_signal(freqtrade)

    trades = Trade.query.filter(Trade.is_open.is_(True)).all()
    assert not trades
    freqtrade.process()

    trades = Trade.query.filter(Trade.is_open.is_(True)).all()
    assert len(trades) == 1

    # Nothing happened ...
    freqtrade.process()
    assert len(trades) == 1


def test_process_trade_no_whitelist_pair(default_conf_usdt, ticker_usdt, limit_buy_order_usdt,
                                         fee, mocker) -> None:
    """ Test process with trade not in pair list """
    patch_RPCManager(mocker)
    patch_exchange(mocker)
    mocker.patch.multiple(
        'freqtrade.exchange.Exchange',
        fetch_ticker=ticker_usdt,
        create_order=MagicMock(return_value={'id': limit_buy_order_usdt['id']}),
        fetch_order=MagicMock(return_value=limit_buy_order_usdt),
        get_fee=fee,
    )
    freqtrade = FreqtradeBot(default_conf_usdt)
    patch_get_signal(freqtrade)
    pair = 'BLK/BTC'
    # Ensure the pair is not in the whitelist!
    assert pair not in default_conf_usdt['exchange']['pair_whitelist']

    # create open trade not in whitelist
    Trade.query.session.add(Trade(
        pair=pair,
        stake_amount=0.001,
        fee_open=fee.return_value,
        fee_close=fee.return_value,
        is_open=True,
        amount=20,
        open_rate=0.01,
        exchange='binance',
    ))
    Trade.query.session.add(Trade(
        pair='ETH/USDT',
        stake_amount=0.001,
        fee_open=fee.return_value,
        fee_close=fee.return_value,
        is_open=True,
        amount=12,
        open_rate=0.001,
        exchange='binance',
    ))

    assert pair not in freqtrade.active_pair_whitelist
    freqtrade.process()
    assert pair in freqtrade.active_pair_whitelist
    # Make sure each pair is only in the list once
    assert len(freqtrade.active_pair_whitelist) == len(set(freqtrade.active_pair_whitelist))


def test_process_informative_pairs_added(default_conf_usdt, ticker_usdt, mocker) -> None:
    patch_RPCManager(mocker)
    patch_exchange(mocker)

    refresh_mock = MagicMock()
    mocker.patch.multiple(
        'freqtrade.exchange.Exchange',
        fetch_ticker=ticker_usdt,
        create_order=MagicMock(side_effect=TemporaryError),
        refresh_latest_ohlcv=refresh_mock,
    )
    inf_pairs = MagicMock(return_value=[
        ("BTC/ETH", '1m', CandleType.SPOT),
        ("ETH/USDT", "1h", CandleType.SPOT)
    ])
    mocker.patch.multiple(
        'freqtrade.strategy.interface.IStrategy',
        get_exit_signal=MagicMock(return_value=(False, False)),
        get_entry_signal=MagicMock(return_value=(None, None))
    )
    mocker.patch('time.sleep', return_value=None)

    freqtrade = FreqtradeBot(default_conf_usdt)
    freqtrade.strategy.informative_pairs = inf_pairs
    # patch_get_signal(freqtrade)

    freqtrade.process()
    assert inf_pairs.call_count == 1
    assert refresh_mock.call_count == 1
    assert ("BTC/ETH", "1m", CandleType.SPOT) in refresh_mock.call_args[0][0]
    assert ("ETH/USDT", "1h", CandleType.SPOT) in refresh_mock.call_args[0][0]
    assert ("ETH/USDT", default_conf_usdt["timeframe"],
            CandleType.SPOT) in refresh_mock.call_args[0][0]


@pytest.mark.parametrize("is_short,trading_mode,exchange_name,margin_mode,liq_buffer,liq_price", [
    (False, 'spot', 'binance', None, 0.0, None),
    (True, 'spot', 'binance', None, 0.0, None),
    (False, 'spot', 'gateio', None, 0.0, None),
    (True, 'spot', 'gateio', None, 0.0, None),
    (False, 'spot', 'okx', None, 0.0, None),
    (True, 'spot', 'okx', None, 0.0, None),
    (True, 'futures', 'binance', 'isolated', 0.0, 11.88151815181518),
    (False, 'futures', 'binance', 'isolated', 0.0, 8.080471380471382),
    (True, 'futures', 'gateio', 'isolated', 0.0, 11.87413417771621),
    (False, 'futures', 'gateio', 'isolated', 0.0, 8.085708510208207),
    (True, 'futures', 'binance', 'isolated', 0.05, 11.7874422442244),
    (False, 'futures', 'binance', 'isolated', 0.05, 8.17644781144781),
    (True, 'futures', 'gateio', 'isolated', 0.05, 11.7804274688304),
    (False, 'futures', 'gateio', 'isolated', 0.05, 8.181423084697796),
    (True, 'futures', 'okx', 'isolated', 0.0, 11.87413417771621),
    (False, 'futures', 'okx', 'isolated', 0.0, 8.085708510208207),
])
def test_execute_entry(mocker, default_conf_usdt, fee, limit_order,
                       limit_order_open, is_short, trading_mode,
                       exchange_name, margin_mode, liq_buffer, liq_price) -> None:
    """
    exchange_name = binance, is_short = true
        leverage = 5
        position = 0.2 * 5
        ((wb + cum_b) - (side_1 * position * ep1)) / ((position * mmr_b) - (side_1 * position))
        ((2 + 0.01) - ((-1) * 1 * 10)) / ((1 * 0.01) - ((-1) * 1)) = 11.89108910891089

    exchange_name = binance, is_short = false
        ((wb + cum_b) - (side_1 * position * ep1)) / ((position * mmr_b) - (side_1 * position))
        ((2 + 0.01) - (1 * 1 * 10)) / ((1 * 0.01) - (1 * 1)) = 8.070707070707071

    exchange_name = gateio/okx, is_short = true
        (open_rate + (wallet_balance / position)) / (1 + (mm_ratio + taker_fee_rate))
        (10 + (2 / 1)) / (1 + (0.01 + 0.0006)) = 11.87413417771621

    exchange_name = gateio/okx, is_short = false
        (open_rate - (wallet_balance / position)) / (1 - (mm_ratio + taker_fee_rate))
        (10 - (2 / 1)) / (1 - (0.01 + 0.0006)) = 8.085708510208207
    """
    # TODO: Split this test into multiple tests to improve readability
    open_order = limit_order_open[entry_side(is_short)]
    order = limit_order[entry_side(is_short)]
    default_conf_usdt['trading_mode'] = trading_mode
    default_conf_usdt['liquidation_buffer'] = liq_buffer
    leverage = 1.0 if trading_mode == 'spot' else 5.0
    default_conf_usdt['exchange']['name'] = exchange_name
    if margin_mode:
        default_conf_usdt['margin_mode'] = margin_mode
    mocker.patch('freqtrade.exchange.Gateio.validate_ordertypes')
    patch_RPCManager(mocker)
    patch_exchange(mocker, id=exchange_name)
    freqtrade = FreqtradeBot(default_conf_usdt)
    freqtrade.strategy.confirm_trade_entry = MagicMock(return_value=False)
    freqtrade.strategy.leverage = MagicMock(return_value=leverage)
    stake_amount = 2
    bid = 0.11
    enter_rate_mock = MagicMock(return_value=bid)
    enter_mm = MagicMock(return_value=open_order)
    mocker.patch.multiple(
        'freqtrade.exchange.Exchange',
        get_rate=enter_rate_mock,
        fetch_ticker=MagicMock(return_value={
            'bid': 1.9,
            'ask': 2.2,
            'last': 1.9
        }),
        create_order=enter_mm,
        get_min_pair_stake_amount=MagicMock(return_value=1),
        get_max_pair_stake_amount=MagicMock(return_value=500000),
        get_fee=fee,
        get_funding_fees=MagicMock(return_value=0),
        name=exchange_name,
        get_maintenance_ratio_and_amt=MagicMock(return_value=(0.01, 0.01)),
        get_max_leverage=MagicMock(return_value=10),
    )
    mocker.patch.multiple(
        'freqtrade.exchange.Okx',
        get_max_pair_stake_amount=MagicMock(return_value=500000),
    )
    pair = 'ETH/USDT'

    assert not freqtrade.execute_entry(pair, stake_amount, is_short=is_short)
    assert enter_rate_mock.call_count == 1
    assert enter_mm.call_count == 0
    assert freqtrade.strategy.confirm_trade_entry.call_count == 1
    enter_rate_mock.reset_mock()

    open_order['id'] = '22'
    freqtrade.strategy.confirm_trade_entry = MagicMock(return_value=True)
    assert freqtrade.execute_entry(pair, stake_amount)
    assert enter_rate_mock.call_count == 1
    assert enter_mm.call_count == 1
    call_args = enter_mm.call_args_list[0][1]
    assert call_args['pair'] == pair
    assert call_args['rate'] == bid
    assert pytest.approx(call_args['amount']) == round(stake_amount / bid * leverage, 8)
    enter_rate_mock.reset_mock()

    # Should create an open trade with an open order id
    # As the order is not fulfilled yet
    trade = Trade.query.first()
    trade.is_short = is_short
    assert trade
    assert trade.is_open is True
    assert trade.open_order_id == '22'

    # Test calling with price
    open_order['id'] = '33'
    fix_price = 0.06
    assert freqtrade.execute_entry(pair, stake_amount, fix_price, is_short=is_short)
    # Make sure get_rate wasn't called again
    assert enter_rate_mock.call_count == 0

    assert enter_mm.call_count == 2
    call_args = enter_mm.call_args_list[1][1]
    assert call_args['pair'] == pair
    assert call_args['rate'] == fix_price
    assert pytest.approx(call_args['amount']) == round(stake_amount / fix_price * leverage, 8)

    # In case of closed order
    order['status'] = 'closed'
    order['average'] = 10
    order['cost'] = 300
    order['id'] = '444'

    mocker.patch('freqtrade.exchange.Exchange.create_order',
                 MagicMock(return_value=order))
    assert freqtrade.execute_entry(pair, stake_amount, is_short=is_short)
    trade = Trade.query.all()[2]
    trade.is_short = is_short
    assert trade
    assert trade.open_order_id is None
    assert trade.open_rate == 10
    assert trade.stake_amount == round(order['average'] * order['filled'] / leverage, 8)
    assert pytest.approx(trade.liquidation_price) == liq_price

    # In case of rejected or expired order and partially filled
    order['status'] = 'expired'
    order['amount'] = 30.0
    order['filled'] = 20.0
    order['remaining'] = 10.00
    order['average'] = 0.5
    order['cost'] = 10.0
    order['id'] = '555'
    mocker.patch('freqtrade.exchange.Exchange.create_order',
                 MagicMock(return_value=order))
    assert freqtrade.execute_entry(pair, stake_amount)
    trade = Trade.query.all()[3]
    trade.is_short = is_short
    assert trade
    assert trade.open_order_id is None
    assert trade.open_rate == 0.5
    assert trade.stake_amount == round(order['average'] * order['filled'] / leverage, 8)

    # Test with custom stake
    order['status'] = 'open'
    order['id'] = '556'

    freqtrade.strategy.custom_stake_amount = lambda **kwargs: 150.0
    assert freqtrade.execute_entry(pair, stake_amount, is_short=is_short)
    trade = Trade.query.all()[4]
    trade.is_short = is_short
    assert trade
    assert pytest.approx(trade.stake_amount) == 150

    # Exception case
    order['id'] = '557'
    freqtrade.strategy.custom_stake_amount = lambda **kwargs: 20 / 0
    assert freqtrade.execute_entry(pair, stake_amount, is_short=is_short)
    trade = Trade.query.all()[5]
    trade.is_short = is_short
    assert trade
    assert pytest.approx(trade.stake_amount) == 2.0

    # In case of the order is rejected and not filled at all
    order['status'] = 'rejected'
    order['amount'] = 30.0 * leverage
    order['filled'] = 0.0
    order['remaining'] = 30.0
    order['average'] = 0.5
    order['cost'] = 0.0
    order['id'] = '66'
    mocker.patch('freqtrade.exchange.Exchange.create_order',
                 MagicMock(return_value=order))
    assert not freqtrade.execute_entry(pair, stake_amount)
    assert freqtrade.strategy.leverage.call_count == 0 if trading_mode == 'spot' else 2

    # Fail to get price...
    mocker.patch('freqtrade.exchange.Exchange.get_rate', MagicMock(return_value=0.0))

    with pytest.raises(PricingError, match="Could not determine entry price."):
        freqtrade.execute_entry(pair, stake_amount, is_short=is_short)

    # In case of custom entry price
    mocker.patch('freqtrade.exchange.Exchange.get_rate', return_value=0.50)
    order['status'] = 'open'
    order['id'] = '5566'
    freqtrade.strategy.custom_entry_price = lambda **kwargs: 0.508
    assert freqtrade.execute_entry(pair, stake_amount, is_short=is_short)
    trade = Trade.query.all()[6]
    trade.is_short = is_short
    assert trade
    assert trade.open_rate_requested == 0.508

    # In case of custom entry price set to None

    order['status'] = 'open'
    order['id'] = '5567'
    freqtrade.strategy.custom_entry_price = lambda **kwargs: None

    mocker.patch.multiple(
        'freqtrade.exchange.Exchange',
        get_rate=MagicMock(return_value=10),
    )

    assert freqtrade.execute_entry(pair, stake_amount, is_short=is_short)
    trade = Trade.query.all()[7]
    trade.is_short = is_short
    assert trade
    assert trade.open_rate_requested == 10

    # In case of custom entry price not float type
    order['status'] = 'open'
    order['id'] = '5568'
    freqtrade.strategy.custom_entry_price = lambda **kwargs: "string price"
    assert freqtrade.execute_entry(pair, stake_amount, is_short=is_short)
    trade = Trade.query.all()[8]
    # Trade(id=9, pair=ETH/USDT, amount=0.20000000, is_short=False,
    #   leverage=1.0, open_rate=10.00000000, open_since=...)
    # Trade(id=9, pair=ETH/USDT, amount=0.60000000, is_short=True,
    #   leverage=3.0, open_rate=10.00000000, open_since=...)
    trade.is_short = is_short
    assert trade
    assert trade.open_rate_requested == 10

    # In case of too high stake amount

    order['status'] = 'open'
    order['id'] = '55672'

    mocker.patch.multiple(
        'freqtrade.exchange.Exchange',
        get_max_pair_stake_amount=MagicMock(return_value=500),
    )
    freqtrade.exchange.get_max_pair_stake_amount = MagicMock(return_value=500)

    assert freqtrade.execute_entry(pair, 2000, is_short=is_short)
    trade = Trade.query.all()[9]
    trade.is_short = is_short
    assert pytest.approx(trade.stake_amount) == 500


@pytest.mark.parametrize("is_short", [False, True])
def test_execute_entry_confirm_error(mocker, default_conf_usdt, fee, limit_order, is_short) -> None:
    freqtrade = get_patched_freqtradebot(mocker, default_conf_usdt)
    mocker.patch.multiple(
        'freqtrade.exchange.Exchange',
        fetch_ticker=MagicMock(return_value={
            'bid': 1.9,
            'ask': 2.2,
            'last': 1.9
        }),
        create_order=MagicMock(return_value=limit_order[entry_side(is_short)]),
        get_rate=MagicMock(return_value=0.11),
        get_min_pair_stake_amount=MagicMock(return_value=1),
        get_fee=fee,
    )
    stake_amount = 2
    pair = 'ETH/USDT'

    freqtrade.strategy.confirm_trade_entry = MagicMock(side_effect=ValueError)
    assert freqtrade.execute_entry(pair, stake_amount)

    limit_order[entry_side(is_short)]['id'] = '222'
    freqtrade.strategy.confirm_trade_entry = MagicMock(side_effect=Exception)
    assert freqtrade.execute_entry(pair, stake_amount)

    limit_order[entry_side(is_short)]['id'] = '2223'
    freqtrade.strategy.confirm_trade_entry = MagicMock(return_value=True)
    assert freqtrade.execute_entry(pair, stake_amount)

    freqtrade.strategy.confirm_trade_entry = MagicMock(return_value=False)
    assert not freqtrade.execute_entry(pair, stake_amount)


@pytest.mark.parametrize("is_short", [False, True])
def test_execute_entry_min_leverage(mocker, default_conf_usdt, fee, limit_order, is_short) -> None:
    default_conf_usdt['trading_mode'] = 'futures'
    default_conf_usdt['margin_mode'] = 'isolated'
    freqtrade = get_patched_freqtradebot(mocker, default_conf_usdt)
    mocker.patch.multiple(
        'freqtrade.exchange.Exchange',
        fetch_ticker=MagicMock(return_value={
            'bid': 1.9,
            'ask': 2.2,
            'last': 1.9
        }),
        create_order=MagicMock(return_value=limit_order[entry_side(is_short)]),
        get_rate=MagicMock(return_value=0.11),
        # Minimum stake-amount is ~5$
        get_maintenance_ratio_and_amt=MagicMock(return_value=(0.0, 0.0)),
        _fetch_and_calculate_funding_fees=MagicMock(return_value=0),
        get_fee=fee,
        get_max_leverage=MagicMock(return_value=5.0),
    )
    stake_amount = 2
    pair = 'SOL/BUSD:BUSD'
    freqtrade.strategy.leverage = MagicMock(return_value=5.0)

    assert freqtrade.execute_entry(pair, stake_amount, is_short=is_short)
    trade = Trade.query.first()
    assert trade.leverage == 5.0
    # assert trade.stake_amount == 2


@pytest.mark.parametrize("is_short", [False, True])
def test_add_stoploss_on_exchange(mocker, default_conf_usdt, limit_order, is_short) -> None:
    patch_RPCManager(mocker)
    patch_exchange(mocker)
    order = limit_order[entry_side(is_short)]
    mocker.patch('freqtrade.freqtradebot.FreqtradeBot.handle_trade', MagicMock(return_value=True))
    mocker.patch('freqtrade.exchange.Exchange.fetch_order', return_value=order)
    mocker.patch('freqtrade.exchange.Exchange.get_trades_for_order', return_value=[])
    mocker.patch('freqtrade.freqtradebot.FreqtradeBot.get_real_amount',
                 return_value=order['amount'])

    stoploss = MagicMock(return_value={'id': 13434334})
    mocker.patch('freqtrade.exchange.Binance.stoploss', stoploss)

    freqtrade = FreqtradeBot(default_conf_usdt)
    freqtrade.strategy.order_types['stoploss_on_exchange'] = True

    trade = MagicMock()
    trade.is_short = is_short
    trade.open_order_id = None
    trade.stoploss_order_id = None
    trade.is_open = True
    trades = [trade]

    freqtrade.exit_positions(trades)
    assert trade.stoploss_order_id == '13434334'
    assert stoploss.call_count == 1
    assert trade.is_open is True


@pytest.mark.parametrize("is_short", [False, True])
def test_handle_stoploss_on_exchange(mocker, default_conf_usdt, fee, caplog, is_short,
                                     limit_order) -> None:
    stoploss = MagicMock(return_value={'id': 13434334})
    enter_order = limit_order[entry_side(is_short)]
    exit_order = limit_order[exit_side(is_short)]
    patch_RPCManager(mocker)
    patch_exchange(mocker)
    mocker.patch.multiple(
        'freqtrade.exchange.Exchange',
        fetch_ticker=MagicMock(return_value={
            'bid': 1.9,
            'ask': 2.2,
            'last': 1.9
        }),
        create_order=MagicMock(side_effect=[
            enter_order,
            exit_order,
        ]),
        get_fee=fee,
        stoploss=stoploss
    )
    freqtrade = FreqtradeBot(default_conf_usdt)
    patch_get_signal(freqtrade, enter_short=is_short, enter_long=not is_short)

    # First case: when stoploss is not yet set but the order is open
    # should get the stoploss order id immediately
    # and should return false as no trade actually happened
    trade = MagicMock()
    trade.is_short = is_short
    trade.is_open = True
    trade.open_order_id = None
    trade.stoploss_order_id = None

    assert freqtrade.handle_stoploss_on_exchange(trade) is False
    assert stoploss.call_count == 1
    assert trade.stoploss_order_id == "13434334"

    # Second case: when stoploss is set but it is not yet hit
    # should do nothing and return false
    trade.is_open = True
    trade.open_order_id = None
    trade.stoploss_order_id = "100"

    hanging_stoploss_order = MagicMock(return_value={'status': 'open'})
    mocker.patch('freqtrade.exchange.Exchange.fetch_stoploss_order', hanging_stoploss_order)

    assert freqtrade.handle_stoploss_on_exchange(trade) is False
    assert trade.stoploss_order_id == "100"

    # Third case: when stoploss was set but it was canceled for some reason
    # should set a stoploss immediately and return False
    caplog.clear()
    trade.is_open = True
    trade.open_order_id = None
    trade.stoploss_order_id = "100"

    canceled_stoploss_order = MagicMock(return_value={'status': 'canceled'})
    mocker.patch('freqtrade.exchange.Exchange.fetch_stoploss_order', canceled_stoploss_order)
    stoploss.reset_mock()

    assert freqtrade.handle_stoploss_on_exchange(trade) is False
    assert stoploss.call_count == 1
    assert trade.stoploss_order_id == "13434334"

    # Fourth case: when stoploss is set and it is hit
    # should unset stoploss_order_id and return true
    # as a trade actually happened
    caplog.clear()
    freqtrade.enter_positions()
    trade = Trade.query.first()
    trade.is_short = is_short
    trade.is_open = True
    trade.open_order_id = None
    trade.stoploss_order_id = "100"
    trade.orders.append(Order(
        ft_order_side='stoploss',
        order_id='100',
        ft_pair=trade.pair,
        ft_is_open=True,
    ))
    assert trade

    stoploss_order_hit = MagicMock(return_value={
        'id': "100",
        'status': 'closed',
        'type': 'stop_loss_limit',
        'price': 3,
        'average': 2,
        'amount': enter_order['amount'],
    })
    mocker.patch('freqtrade.exchange.Exchange.fetch_stoploss_order', stoploss_order_hit)
    assert freqtrade.handle_stoploss_on_exchange(trade) is True
    assert log_has_re(r'STOP_LOSS_LIMIT is hit for Trade\(id=1, .*\)\.', caplog)
    assert trade.stoploss_order_id is None
    assert trade.is_open is False
    caplog.clear()

    mocker.patch(
        'freqtrade.exchange.Exchange.stoploss',
        side_effect=ExchangeError()
    )
    trade.is_open = True
    freqtrade.handle_stoploss_on_exchange(trade)
    assert log_has('Unable to place a stoploss order on exchange.', caplog)
    assert trade.stoploss_order_id is None

    # Fifth case: fetch_order returns InvalidOrder
    # It should try to add stoploss order
    trade.stoploss_order_id = 100
    stoploss.reset_mock()
    mocker.patch('freqtrade.exchange.Exchange.fetch_stoploss_order',
                 side_effect=InvalidOrderException())
    mocker.patch('freqtrade.exchange.Exchange.stoploss', stoploss)
    freqtrade.handle_stoploss_on_exchange(trade)
    assert stoploss.call_count == 1

    # Sixth case: Closed Trade
    # Should not create new order
    trade.stoploss_order_id = None
    trade.is_open = False
    stoploss.reset_mock()
    mocker.patch('freqtrade.exchange.Exchange.fetch_order')
    mocker.patch('freqtrade.exchange.Exchange.stoploss', stoploss)
    assert freqtrade.handle_stoploss_on_exchange(trade) is False
    assert stoploss.call_count == 0

    # Seventh case: emergency exit triggered
    # Trailing stop should not act anymore
    stoploss_order_cancelled = MagicMock(side_effect=[{
        'id': "100",
        'status': 'canceled',
        'type': 'stop_loss_limit',
        'price': 3,
        'average': 2,
        'amount': enter_order['amount'],
        'info': {'stopPrice': 22},
    }])
    trade.stoploss_order_id = 100
    trade.is_open = True
    trade.stoploss_last_update = arrow.utcnow().shift(hours=-1).datetime
    trade.stop_loss = 24
    freqtrade.config['trailing_stop'] = True
    stoploss = MagicMock(side_effect=InvalidOrderException())

    mocker.patch('freqtrade.exchange.Exchange.cancel_stoploss_order_with_result',
                 side_effect=InvalidOrderException())
    mocker.patch('freqtrade.exchange.Exchange.fetch_stoploss_order', stoploss_order_cancelled)
    mocker.patch('freqtrade.exchange.Exchange.stoploss', stoploss)
    assert freqtrade.handle_stoploss_on_exchange(trade) is False
    assert trade.stoploss_order_id is None
    assert trade.is_open is False
    assert trade.exit_reason == str(ExitType.EMERGENCY_EXIT)


@pytest.mark.parametrize("is_short", [False, True])
def test_handle_sle_cancel_cant_recreate(mocker, default_conf_usdt, fee, caplog, is_short,
                                         limit_order) -> None:
    # Sixth case: stoploss order was cancelled but couldn't create new one
    enter_order = limit_order[entry_side(is_short)]
    exit_order = limit_order[exit_side(is_short)]
    patch_RPCManager(mocker)
    patch_exchange(mocker)
    mocker.patch.multiple(
        'freqtrade.exchange.Exchange',
        fetch_ticker=MagicMock(return_value={
            'bid': 1.9,
            'ask': 2.2,
            'last': 1.9
        }),
        create_order=MagicMock(side_effect=[
            {'id': enter_order['id']},
            {'id': exit_order['id']},
        ]),
        get_fee=fee,
    )
    mocker.patch.multiple(
        'freqtrade.exchange.Binance',
        fetch_stoploss_order=MagicMock(return_value={'status': 'canceled', 'id': 100}),
        stoploss=MagicMock(side_effect=ExchangeError()),
    )
    freqtrade = FreqtradeBot(default_conf_usdt)
    patch_get_signal(freqtrade, enter_short=is_short, enter_long=not is_short)

    freqtrade.enter_positions()
    trade = Trade.query.first()
    trade.is_short = is_short
    trade.is_open = True
    trade.open_order_id = None
    trade.stoploss_order_id = 100
    assert trade

    assert freqtrade.handle_stoploss_on_exchange(trade) is False
    assert log_has_re(r'Stoploss order was cancelled, but unable to recreate one.*', caplog)
    assert trade.stoploss_order_id is None
    assert trade.is_open is True


@pytest.mark.parametrize("is_short", [False, True])
def test_create_stoploss_order_invalid_order(
    mocker, default_conf_usdt, caplog, fee, is_short, limit_order, limit_order_open
):
    open_order = limit_order_open[entry_side(is_short)]
    order = limit_order[exit_side(is_short)]
    rpc_mock = patch_RPCManager(mocker)
    patch_exchange(mocker)
    create_order_mock = MagicMock(side_effect=[
        open_order,
        {'id': order['id']}
    ])
    mocker.patch.multiple(
        'freqtrade.exchange.Exchange',
        fetch_ticker=MagicMock(return_value={
            'bid': 1.9,
            'ask': 2.2,
            'last': 1.9
        }),
        create_order=create_order_mock,
        get_fee=fee,
    )
    mocker.patch.multiple(
        'freqtrade.exchange.Binance',
        fetch_order=MagicMock(return_value={'status': 'canceled'}),
        stoploss=MagicMock(side_effect=InvalidOrderException()),
    )
    freqtrade = FreqtradeBot(default_conf_usdt)
    patch_get_signal(freqtrade, enter_short=is_short, enter_long=not is_short)
    freqtrade.strategy.order_types['stoploss_on_exchange'] = True

    freqtrade.enter_positions()
    trade = Trade.query.first()
    trade.is_short = is_short
    caplog.clear()
    freqtrade.create_stoploss_order(trade, 200)
    assert trade.stoploss_order_id is None
    assert trade.exit_reason == ExitType.EMERGENCY_EXIT.value
    assert log_has("Unable to place a stoploss order on exchange. ", caplog)
    assert log_has("Exiting the trade forcefully", caplog)

    # Should call a market sell
    assert create_order_mock.call_count == 2
    assert create_order_mock.call_args[1]['ordertype'] == 'market'
    assert create_order_mock.call_args[1]['pair'] == trade.pair
    assert create_order_mock.call_args[1]['amount'] == trade.amount

    # Rpc is sending first buy, then sell
    assert rpc_mock.call_count == 2
    assert rpc_mock.call_args_list[1][0][0]['sell_reason'] == ExitType.EMERGENCY_EXIT.value
    assert rpc_mock.call_args_list[1][0][0]['order_type'] == 'market'


@pytest.mark.parametrize("is_short", [False, True])
def test_create_stoploss_order_insufficient_funds(
    mocker, default_conf_usdt, caplog, fee, limit_order, is_short
):
    exit_order = limit_order[exit_side(is_short)]['id']
    freqtrade = get_patched_freqtradebot(mocker, default_conf_usdt)

    mock_insuf = mocker.patch('freqtrade.freqtradebot.FreqtradeBot.handle_insufficient_funds')
    mocker.patch.multiple(
        'freqtrade.exchange.Exchange',
        fetch_ticker=MagicMock(return_value={
            'bid': 1.9,
            'ask': 2.2,
            'last': 1.9
        }),
        create_order=MagicMock(side_effect=[
            limit_order[entry_side(is_short)],
            exit_order,
        ]),
        get_fee=fee,
        fetch_order=MagicMock(return_value={'status': 'canceled'}),
    )
    mocker.patch.multiple(
        'freqtrade.exchange.Binance',
        stoploss=MagicMock(side_effect=InsufficientFundsError()),
    )
    patch_get_signal(freqtrade, enter_short=is_short, enter_long=not is_short)
    freqtrade.strategy.order_types['stoploss_on_exchange'] = True

    freqtrade.enter_positions()
    trade = Trade.query.first()
    trade.is_short = is_short
    caplog.clear()
    freqtrade.create_stoploss_order(trade, 200)
    # stoploss_orderid was empty before
    assert trade.stoploss_order_id is None
    assert mock_insuf.call_count == 1
    mock_insuf.reset_mock()

    trade.stoploss_order_id = 'stoploss_orderid'
    freqtrade.create_stoploss_order(trade, 200)
    # No change to stoploss-orderid
    assert trade.stoploss_order_id == 'stoploss_orderid'
    assert mock_insuf.call_count == 1


@pytest.mark.parametrize("is_short,bid,ask,stop_price,amt,hang_price", [
    (False, [4.38, 4.16], [4.4, 4.17], ['2.0805', 4.4 * 0.95], 27.39726027, 3),
    (True, [1.09, 1.21], [1.1, 1.22], ['2.321', 1.09 * 1.05], 27.27272727, 1.5),
])
@pytest.mark.usefixtures("init_persistence")
def test_handle_stoploss_on_exchange_trailing(
    mocker, default_conf_usdt, fee, is_short, bid, ask, limit_order, stop_price, amt, hang_price
) -> None:
    # When trailing stoploss is set
    enter_order = limit_order[entry_side(is_short)]
    exit_order = limit_order[exit_side(is_short)]
    stoploss = MagicMock(return_value={'id': 13434334})
    patch_RPCManager(mocker)
    mocker.patch.multiple(
        'freqtrade.exchange.Exchange',
        fetch_ticker=MagicMock(return_value={
            'bid': 2.19,
            'ask': 2.2,
            'last': 2.19,
        }),
        create_order=MagicMock(side_effect=[
            {'id': enter_order['id']},
            {'id': exit_order['id']},
        ]),
        get_fee=fee,
    )
    mocker.patch.multiple(
        'freqtrade.exchange.Binance',
        stoploss=stoploss,
        stoploss_adjust=MagicMock(return_value=True),
    )

    # enabling TSL
    default_conf_usdt['trailing_stop'] = True

    # disabling ROI
    default_conf_usdt['minimal_roi']['0'] = 999999999

    freqtrade = get_patched_freqtradebot(mocker, default_conf_usdt)

    # enabling stoploss on exchange
    freqtrade.strategy.order_types['stoploss_on_exchange'] = True

    # setting stoploss
    freqtrade.strategy.stoploss = 0.05 if is_short else -0.05

    # setting stoploss_on_exchange_interval to 60 seconds
    freqtrade.strategy.order_types['stoploss_on_exchange_interval'] = 60

    patch_get_signal(freqtrade, enter_short=is_short, enter_long=not is_short)

    freqtrade.enter_positions()
    trade = Trade.query.first()
    trade.is_short = is_short
    trade.is_open = True
    trade.open_order_id = None
    trade.stoploss_order_id = 100

    stoploss_order_hanging = MagicMock(return_value={
        'id': 100,
        'status': 'open',
        'type': 'stop_loss_limit',
        'price': hang_price,
        'average': 2,
        'info': {
            'stopPrice': stop_price[0]
        }
    })

    mocker.patch('freqtrade.exchange.Binance.fetch_stoploss_order', stoploss_order_hanging)

    # stoploss initially at 5%
    assert freqtrade.handle_trade(trade) is False
    assert freqtrade.handle_stoploss_on_exchange(trade) is False

    # price jumped 2x
    mocker.patch(
        'freqtrade.exchange.Exchange.fetch_ticker',
        MagicMock(return_value={
            'bid': bid[0],
            'ask': ask[0],
            'last': bid[0],
        })
    )

    cancel_order_mock = MagicMock()
    stoploss_order_mock = MagicMock(return_value={'id': 13434334})
    mocker.patch('freqtrade.exchange.Binance.cancel_stoploss_order', cancel_order_mock)
    mocker.patch('freqtrade.exchange.Binance.stoploss', stoploss_order_mock)

    # stoploss should not be updated as the interval is 60 seconds
    assert freqtrade.handle_trade(trade) is False
    assert freqtrade.handle_stoploss_on_exchange(trade) is False
    cancel_order_mock.assert_not_called()
    stoploss_order_mock.assert_not_called()

    assert freqtrade.handle_trade(trade) is False
    assert trade.stop_loss == stop_price[1]

    # setting stoploss_on_exchange_interval to 0 seconds
    freqtrade.strategy.order_types['stoploss_on_exchange_interval'] = 0

    assert freqtrade.handle_stoploss_on_exchange(trade) is False

    cancel_order_mock.assert_called_once_with(100, 'ETH/USDT')
    stoploss_order_mock.assert_called_once_with(
        amount=pytest.approx(amt),
        pair='ETH/USDT',
        order_types=freqtrade.strategy.order_types,
        stop_price=stop_price[1],
        side=exit_side(is_short),
        leverage=1.0
    )

    # price fell below stoploss, so dry-run sells trade.
    mocker.patch(
        'freqtrade.exchange.Exchange.fetch_ticker',
        MagicMock(return_value={
            'bid': bid[1],
            'ask': ask[1],
            'last': bid[1],
        })
    )
    assert freqtrade.handle_trade(trade) is True


@pytest.mark.parametrize("is_short", [False, True])
def test_handle_stoploss_on_exchange_trailing_error(
    mocker, default_conf_usdt, fee, caplog, limit_order, is_short
) -> None:
    enter_order = limit_order[entry_side(is_short)]
    exit_order = limit_order[exit_side(is_short)]
    # When trailing stoploss is set
    stoploss = MagicMock(return_value={'id': 13434334})
    patch_exchange(mocker)

    mocker.patch.multiple(
        'freqtrade.exchange.Exchange',
        fetch_ticker=MagicMock(return_value={
            'bid': 1.9,
            'ask': 2.2,
            'last': 1.9
        }),
        create_order=MagicMock(side_effect=[
            {'id': enter_order['id']},
            {'id': exit_order['id']},
        ]),
        get_fee=fee,
    )
    mocker.patch.multiple(
        'freqtrade.exchange.Binance',
        stoploss=stoploss,
        stoploss_adjust=MagicMock(return_value=True),
    )

    # enabling TSL
    default_conf_usdt['trailing_stop'] = True

    freqtrade = get_patched_freqtradebot(mocker, default_conf_usdt)
    # enabling stoploss on exchange
    freqtrade.strategy.order_types['stoploss_on_exchange'] = True

    # setting stoploss
    freqtrade.strategy.stoploss = 0.05 if is_short else -0.05

    # setting stoploss_on_exchange_interval to 60 seconds
    freqtrade.strategy.order_types['stoploss_on_exchange_interval'] = 60
    patch_get_signal(freqtrade, enter_short=is_short, enter_long=not is_short)
    freqtrade.enter_positions()
    trade = Trade.query.first()
    trade.is_short = is_short
    trade.is_open = True
    trade.open_order_id = None
    trade.stoploss_order_id = "abcd"
    trade.stop_loss = 0.2
    trade.stoploss_last_update = arrow.utcnow().shift(minutes=-601).datetime.replace(tzinfo=None)
    trade.is_short = is_short

    stoploss_order_hanging = {
        'id': "abcd",
        'status': 'open',
        'type': 'stop_loss_limit',
        'price': 3,
        'average': 2,
        'info': {
            'stopPrice': '0.1'
        }
    }
    mocker.patch('freqtrade.exchange.Binance.cancel_stoploss_order',
                 side_effect=InvalidOrderException())
    mocker.patch('freqtrade.exchange.Binance.fetch_stoploss_order',
                 return_value=stoploss_order_hanging)
    freqtrade.handle_trailing_stoploss_on_exchange(trade, stoploss_order_hanging)
    assert log_has_re(r"Could not cancel stoploss order abcd for pair ETH/USDT.*", caplog)

    # Still try to create order
    assert stoploss.call_count == 1

    # Fail creating stoploss order
    caplog.clear()
    cancel_mock = mocker.patch("freqtrade.exchange.Binance.cancel_stoploss_order", MagicMock())
    mocker.patch("freqtrade.exchange.Binance.stoploss", side_effect=ExchangeError())
    freqtrade.handle_trailing_stoploss_on_exchange(trade, stoploss_order_hanging)
    assert cancel_mock.call_count == 1
    assert log_has_re(r"Could not create trailing stoploss order for pair ETH/USDT\..*", caplog)


def test_stoploss_on_exchange_price_rounding(
        mocker, default_conf_usdt, fee, open_trade_usdt) -> None:
    patch_RPCManager(mocker)
    mocker.patch.multiple(
        'freqtrade.exchange.Exchange',
        get_fee=fee,
    )
    price_mock = MagicMock(side_effect=lambda p, s: int(s))
    stoploss_mock = MagicMock(return_value={'id': '13434334'})
    adjust_mock = MagicMock(return_value=False)
    mocker.patch.multiple(
        'freqtrade.exchange.Binance',
        stoploss=stoploss_mock,
        stoploss_adjust=adjust_mock,
        price_to_precision=price_mock,
    )
    freqtrade = get_patched_freqtradebot(mocker, default_conf_usdt)
    open_trade_usdt.stoploss_order_id = '13434334'
    open_trade_usdt.stop_loss = 222.55

    freqtrade.handle_trailing_stoploss_on_exchange(open_trade_usdt, {})
    assert price_mock.call_count == 1
    assert adjust_mock.call_count == 1
    assert adjust_mock.call_args_list[0][0][0] == 222


@pytest.mark.parametrize("is_short", [False, True])
@pytest.mark.usefixtures("init_persistence")
def test_handle_stoploss_on_exchange_custom_stop(
    mocker, default_conf_usdt, fee, is_short, limit_order
) -> None:
    enter_order = limit_order[entry_side(is_short)]
    exit_order = limit_order[exit_side(is_short)]
    # When trailing stoploss is set
    stoploss = MagicMock(return_value={'id': 13434334})
    patch_RPCManager(mocker)
    mocker.patch.multiple(
        'freqtrade.exchange.Exchange',
        fetch_ticker=MagicMock(return_value={
            'bid': 1.9,
            'ask': 2.2,
            'last': 1.9
        }),
        create_order=MagicMock(side_effect=[
            {'id': enter_order['id']},
            {'id': exit_order['id']},
        ]),
        get_fee=fee,
    )
    mocker.patch.multiple(
        'freqtrade.exchange.Binance',
        stoploss=stoploss,
        stoploss_adjust=MagicMock(return_value=True),
    )

    # enabling TSL
    default_conf_usdt['use_custom_stoploss'] = True

    # disabling ROI
    default_conf_usdt['minimal_roi']['0'] = 999999999

    freqtrade = get_patched_freqtradebot(mocker, default_conf_usdt)

    # enabling stoploss on exchange
    freqtrade.strategy.order_types['stoploss_on_exchange'] = True

    # setting stoploss
    freqtrade.strategy.custom_stoploss = lambda *args, **kwargs: -0.04

    # setting stoploss_on_exchange_interval to 60 seconds
    freqtrade.strategy.order_types['stoploss_on_exchange_interval'] = 60

    patch_get_signal(freqtrade, enter_short=is_short, enter_long=not is_short)

    freqtrade.enter_positions()
    trade = Trade.query.first()
    trade.is_short = is_short
    trade.is_open = True
    trade.open_order_id = None
    trade.stoploss_order_id = 100

    stoploss_order_hanging = MagicMock(return_value={
        'id': 100,
        'status': 'open',
        'type': 'stop_loss_limit',
        'price': 3,
        'average': 2,
        'info': {
            'stopPrice': '2.0805'
        }
    })

    mocker.patch('freqtrade.exchange.Binance.fetch_stoploss_order', stoploss_order_hanging)

    assert freqtrade.handle_trade(trade) is False
    assert freqtrade.handle_stoploss_on_exchange(trade) is False

    # price jumped 2x
    mocker.patch(
        'freqtrade.exchange.Exchange.fetch_ticker',
        MagicMock(return_value={
            'bid': 4.38 if not is_short else 1.9 / 2,
            'ask': 4.4 if not is_short else 2.2 / 2,
            'last': 4.38 if not is_short else 1.9 / 2,
        })
    )

    cancel_order_mock = MagicMock()
    stoploss_order_mock = MagicMock(return_value={'id': 13434334})
    mocker.patch('freqtrade.exchange.Binance.cancel_stoploss_order', cancel_order_mock)
    mocker.patch('freqtrade.exchange.Binance.stoploss', stoploss_order_mock)

    # stoploss should not be updated as the interval is 60 seconds
    assert freqtrade.handle_trade(trade) is False
    assert freqtrade.handle_stoploss_on_exchange(trade) is False
    cancel_order_mock.assert_not_called()
    stoploss_order_mock.assert_not_called()

    assert freqtrade.handle_trade(trade) is False
    assert trade.stop_loss == 4.4 * 0.96 if not is_short else 1.1
    assert trade.stop_loss_pct == -0.04 if not is_short else 0.04

    # setting stoploss_on_exchange_interval to 0 seconds
    freqtrade.strategy.order_types['stoploss_on_exchange_interval'] = 0

    assert freqtrade.handle_stoploss_on_exchange(trade) is False

    cancel_order_mock.assert_called_once_with(100, 'ETH/USDT')
    # Long uses modified ask - offset, short modified bid + offset
    stoploss_order_mock.assert_called_once_with(
        amount=pytest.approx(trade.amount),
        pair='ETH/USDT',
        order_types=freqtrade.strategy.order_types,
        stop_price=4.4 * 0.96 if not is_short else 0.95 * 1.04,
        side=exit_side(is_short),
        leverage=1.0
    )

    # price fell below stoploss, so dry-run sells trade.
    mocker.patch(
        'freqtrade.exchange.Exchange.fetch_ticker',
        MagicMock(return_value={
            'bid': 4.17,
            'ask': 4.19,
            'last': 4.17
        })
    )
    assert freqtrade.handle_trade(trade) is True


def test_tsl_on_exchange_compatible_with_edge(mocker, edge_conf, fee, caplog,
                                              limit_order) -> None:

    enter_order = limit_order['buy']
    exit_order = limit_order['sell']

    # When trailing stoploss is set
    stoploss = MagicMock(return_value={'id': 13434334})
    patch_RPCManager(mocker)
    patch_exchange(mocker)
    patch_edge(mocker)
    edge_conf['max_open_trades'] = float('inf')
    edge_conf['dry_run_wallet'] = 999.9
    edge_conf['exchange']['name'] = 'binance'
    mocker.patch.multiple(
        'freqtrade.exchange.Exchange',
        fetch_ticker=MagicMock(return_value={
            'bid': 2.19,
            'ask': 2.2,
            'last': 2.19
        }),
        create_order=MagicMock(side_effect=[
            {'id': enter_order['id']},
            {'id': exit_order['id']},
        ]),
        get_fee=fee,
        stoploss=stoploss,
    )

    # enabling TSL
    edge_conf['trailing_stop'] = True
    edge_conf['trailing_stop_positive'] = 0.01
    edge_conf['trailing_stop_positive_offset'] = 0.011

    # disabling ROI
    edge_conf['minimal_roi']['0'] = 999999999

    freqtrade = FreqtradeBot(edge_conf)

    # enabling stoploss on exchange
    freqtrade.strategy.order_types['stoploss_on_exchange'] = True

    # setting stoploss
    freqtrade.strategy.stoploss = -0.02

    # setting stoploss_on_exchange_interval to 0 seconds
    freqtrade.strategy.order_types['stoploss_on_exchange_interval'] = 0

    patch_get_signal(freqtrade)

    freqtrade.active_pair_whitelist = freqtrade.edge.adjust(freqtrade.active_pair_whitelist)

    freqtrade.enter_positions()
    trade = Trade.query.first()
    trade.is_open = True
    trade.open_order_id = None
    trade.stoploss_order_id = 100

    stoploss_order_hanging = MagicMock(return_value={
        'id': 100,
        'status': 'open',
        'type': 'stop_loss_limit',
        'price': 3,
        'average': 2,
        'stopPrice': '2.178'
    })

    mocker.patch('freqtrade.exchange.Exchange.fetch_stoploss_order', stoploss_order_hanging)

    # stoploss initially at 20% as edge dictated it.
    assert freqtrade.handle_trade(trade) is False
    assert freqtrade.handle_stoploss_on_exchange(trade) is False
    assert isclose(trade.stop_loss, 1.76)

    cancel_order_mock = MagicMock()
    stoploss_order_mock = MagicMock()
    mocker.patch('freqtrade.exchange.Exchange.cancel_stoploss_order', cancel_order_mock)
    mocker.patch('freqtrade.exchange.Binance.stoploss', stoploss_order_mock)

    # price goes down 5%
    mocker.patch('freqtrade.exchange.Exchange.fetch_ticker', MagicMock(return_value={
        'bid': 2.19 * 0.95,
        'ask': 2.2 * 0.95,
        'last': 2.19 * 0.95
    }))
    assert freqtrade.handle_trade(trade) is False
    assert freqtrade.handle_stoploss_on_exchange(trade) is False

    # stoploss should remain the same
    assert isclose(trade.stop_loss, 1.76)

    # stoploss on exchange should not be canceled
    cancel_order_mock.assert_not_called()

    # price jumped 2x
    mocker.patch('freqtrade.exchange.Exchange.fetch_ticker', MagicMock(return_value={
        'bid': 4.38,
        'ask': 4.4,
        'last': 4.38
    }))

    assert freqtrade.handle_trade(trade) is False
    assert freqtrade.handle_stoploss_on_exchange(trade) is False

    # stoploss should be set to 1% as trailing is on
    assert trade.stop_loss == 4.4 * 0.99
    cancel_order_mock.assert_called_once_with(100, 'NEO/BTC')
    stoploss_order_mock.assert_called_once_with(
        amount=pytest.approx(11.41438356),
        pair='NEO/BTC',
        order_types=freqtrade.strategy.order_types,
        stop_price=4.4 * 0.99,
        side='sell',
        leverage=1.0
    )


@pytest.mark.parametrize('return_value,side_effect,log_message', [
    (False, None, 'Found no enter signals for whitelisted currencies. Trying again...'),
    (None, DependencyException, 'Unable to create trade for ETH/USDT: ')
])
def test_enter_positions(mocker, default_conf_usdt, return_value, side_effect,
                         log_message, caplog) -> None:
    caplog.set_level(logging.DEBUG)
    freqtrade = get_patched_freqtradebot(mocker, default_conf_usdt)

    mock_ct = mocker.patch(
        'freqtrade.freqtradebot.FreqtradeBot.create_trade',
        MagicMock(
            return_value=return_value,
            side_effect=side_effect
        )
    )
    n = freqtrade.enter_positions()
    assert n == 0
    assert log_has(log_message, caplog)
    # create_trade should be called once for every pair in the whitelist.
    assert mock_ct.call_count == len(default_conf_usdt['exchange']['pair_whitelist'])


@pytest.mark.parametrize("is_short", [False, True])
def test_exit_positions(mocker, default_conf_usdt, limit_order, is_short, caplog) -> None:
    freqtrade = get_patched_freqtradebot(mocker, default_conf_usdt)

    mocker.patch('freqtrade.freqtradebot.FreqtradeBot.handle_trade', MagicMock(return_value=True))
    mocker.patch('freqtrade.exchange.Exchange.fetch_order',
                 return_value=limit_order[entry_side(is_short)])
    mocker.patch('freqtrade.exchange.Exchange.get_trades_for_order', return_value=[])
    mocker.patch('freqtrade.freqtradebot.FreqtradeBot.get_real_amount',
                 return_value=limit_order[entry_side(is_short)]['amount'])

    trade = MagicMock()
    trade.is_short = is_short
    trade.open_order_id = '123'
    trade.open_fee = 0.001
    trades = [trade]
    n = freqtrade.exit_positions(trades)
    assert n == 0
    # Test amount not modified by fee-logic
    assert not log_has(
        'Applying fee to amount for Trade {} from 30.0 to 90.81'.format(trade), caplog
    )

    mocker.patch('freqtrade.freqtradebot.FreqtradeBot.get_real_amount', return_value=90.81)
    # test amount modified by fee-logic
    n = freqtrade.exit_positions(trades)
    assert n == 0


@pytest.mark.parametrize("is_short", [False, True])
def test_exit_positions_exception(mocker, default_conf_usdt, limit_order, caplog, is_short) -> None:
    freqtrade = get_patched_freqtradebot(mocker, default_conf_usdt)
    order = limit_order[entry_side(is_short)]
    mocker.patch('freqtrade.exchange.Exchange.fetch_order', return_value=order)

    trade = MagicMock()
    trade.is_short = is_short
    trade.open_order_id = None
    trade.pair = 'ETH/USDT'
    trades = [trade]

    # Test raise of DependencyException exception
    mocker.patch(
        'freqtrade.freqtradebot.FreqtradeBot.handle_trade',
        side_effect=DependencyException()
    )
    caplog.clear()
    n = freqtrade.exit_positions(trades)
    assert n == 0
    assert log_has('Unable to exit trade ETH/USDT: ', caplog)


@pytest.mark.parametrize("is_short", [False, True])
def test_update_trade_state(mocker, default_conf_usdt, limit_order, is_short, caplog) -> None:
    freqtrade = get_patched_freqtradebot(mocker, default_conf_usdt)
    order = limit_order[entry_side(is_short)]

    mocker.patch('freqtrade.freqtradebot.FreqtradeBot.handle_trade', MagicMock(return_value=True))
    mocker.patch('freqtrade.exchange.Exchange.fetch_order', return_value=order)
    mocker.patch('freqtrade.exchange.Exchange.get_trades_for_order', return_value=[])
    mocker.patch('freqtrade.freqtradebot.FreqtradeBot.get_real_amount',
                 return_value=order['amount'])
    order_id = order['id']

    trade = Trade(
        open_order_id=order_id,
        fee_open=0.001,
        fee_close=0.001,
        open_rate=0.01,
        open_date=arrow.utcnow().datetime,
        amount=11,
        exchange="binance",
        is_short=is_short,
        leverage=1,
    )
    trade.orders.append(Order(
        ft_order_side=entry_side(is_short),
        price=0.01,
        order_id=order_id,

    ))
    assert not freqtrade.update_trade_state(trade, None)
    assert log_has_re(r'Orderid for trade .* is empty.', caplog)
    caplog.clear()
    # Add datetime explicitly since sqlalchemy defaults apply only once written to database
    freqtrade.update_trade_state(trade, order_id)
    # Test amount not modified by fee-logic
    assert not log_has_re(r'Applying fee to .*', caplog)
    caplog.clear()
    assert trade.open_order_id is None
    assert trade.amount == order['amount']

    trade.open_order_id = order_id
    mocker.patch('freqtrade.freqtradebot.FreqtradeBot.get_real_amount', return_value=90.81)
    assert trade.amount != 90.81
    # test amount modified by fee-logic
    freqtrade.update_trade_state(trade, order_id)
    assert trade.amount == 90.81
    assert trade.open_order_id is None

    trade.is_open = True
    trade.open_order_id = None
    # Assert we call handle_trade() if trade is feasible for execution
    freqtrade.update_trade_state(trade, order_id)

    assert log_has_re('Found open order for.*', caplog)
    limit_buy_order_usdt_new = deepcopy(limit_order)
    limit_buy_order_usdt_new['filled'] = 0.0
    limit_buy_order_usdt_new['status'] = 'canceled'

    mocker.patch('freqtrade.freqtradebot.FreqtradeBot.get_real_amount', side_effect=ValueError)
    mocker.patch('freqtrade.exchange.Exchange.fetch_order', return_value=limit_buy_order_usdt_new)
    res = freqtrade.update_trade_state(trade, order_id)
    # Cancelled empty
    assert res is True


@pytest.mark.parametrize("is_short", [False, True])
@pytest.mark.parametrize('initial_amount,has_rounding_fee', [
    (30.0 + 1e-14, True),
    (8.0, False)
])
def test_update_trade_state_withorderdict(
    default_conf_usdt, trades_for_order, limit_order, fee, mocker, initial_amount,
    has_rounding_fee, is_short, caplog
):
    order = limit_order[entry_side(is_short)]
    trades_for_order[0]['amount'] = initial_amount
    order_id = "oid_123456"
    order['id'] = order_id
    mocker.patch('freqtrade.exchange.Exchange.get_trades_for_order', return_value=trades_for_order)
    # fetch_order should not be called!!
    mocker.patch('freqtrade.exchange.Exchange.fetch_order', MagicMock(side_effect=ValueError))
    patch_exchange(mocker)
    amount = sum(x['amount'] for x in trades_for_order)
    freqtrade = get_patched_freqtradebot(mocker, default_conf_usdt)
    caplog.clear()
    trade = Trade(
        pair='LTC/USDT',
        amount=amount,
        exchange='binance',
        open_rate=2.0,
        open_date=arrow.utcnow().datetime,
        fee_open=fee.return_value,
        fee_close=fee.return_value,
        open_order_id=order_id,
        is_open=True,
        leverage=1,
        is_short=is_short,
    )
    trade.orders.append(
        Order(
            ft_order_side=entry_side(is_short),
            ft_pair=trade.pair,
            ft_is_open=True,
            order_id=order_id,
        )
    )
    log_text = r'Applying fee on amount for .*'
    freqtrade.update_trade_state(trade, order_id, order)
    assert trade.amount != amount
    if has_rounding_fee:
        assert pytest.approx(trade.amount) == 29.992
        assert log_has_re(log_text, caplog)
    else:
        assert pytest.approx(trade.amount) == order['amount']
        assert not log_has_re(log_text, caplog)


@pytest.mark.parametrize("is_short", [False, True])
def test_update_trade_state_exception(mocker, default_conf_usdt, is_short, limit_order,
                                      caplog) -> None:
    order = limit_order[entry_side(is_short)]
    freqtrade = get_patched_freqtradebot(mocker, default_conf_usdt)
    mocker.patch('freqtrade.exchange.Exchange.fetch_order', return_value=order)

    trade = MagicMock()
    trade.open_order_id = '123'

    # Test raise of OperationalException exception
    mocker.patch(
        'freqtrade.freqtradebot.FreqtradeBot.get_real_amount',
        side_effect=DependencyException()
    )
    freqtrade.update_trade_state(trade, trade.open_order_id)
    assert log_has('Could not update trade amount: ', caplog)


def test_update_trade_state_orderexception(mocker, default_conf_usdt, caplog) -> None:
    freqtrade = get_patched_freqtradebot(mocker, default_conf_usdt)
    mocker.patch('freqtrade.exchange.Exchange.fetch_order',
                 MagicMock(side_effect=InvalidOrderException))

    trade = MagicMock()
    trade.open_order_id = '123'

    # Test raise of OperationalException exception
    grm_mock = mocker.patch("freqtrade.freqtradebot.FreqtradeBot.get_real_amount", MagicMock())
    freqtrade.update_trade_state(trade, trade.open_order_id)
    assert grm_mock.call_count == 0
    assert log_has(f'Unable to fetch order {trade.open_order_id}: ', caplog)


@pytest.mark.parametrize("is_short", [False, True])
def test_update_trade_state_sell(
    default_conf_usdt, trades_for_order, limit_order_open, limit_order, is_short, mocker,
):
    open_order = limit_order_open[exit_side(is_short)]
    l_order = limit_order[exit_side(is_short)]
    mocker.patch('freqtrade.exchange.Exchange.get_trades_for_order', return_value=trades_for_order)
    # fetch_order should not be called!!
    mocker.patch('freqtrade.exchange.Exchange.fetch_order', MagicMock(side_effect=ValueError))
    wallet_mock = MagicMock()
    mocker.patch('freqtrade.wallets.Wallets.update', wallet_mock)

    patch_exchange(mocker)
    freqtrade = get_patched_freqtradebot(mocker, default_conf_usdt)
    amount = l_order["amount"]
    wallet_mock.reset_mock()
    trade = Trade(
        pair='LTC/ETH',
        amount=amount,
        exchange='binance',
        open_rate=0.245441,
        fee_open=0.0025,
        fee_close=0.0025,
        open_date=arrow.utcnow().datetime,
        open_order_id=open_order['id'],
        is_open=True,
        interest_rate=0.0005,
        leverage=1,
        is_short=is_short,
    )
    order = Order.parse_from_ccxt_object(open_order, 'LTC/ETH', exit_side(is_short))
    trade.orders.append(order)
    assert order.status == 'open'
    freqtrade.update_trade_state(trade, trade.open_order_id, l_order)
    assert trade.amount == l_order['amount']
    # Wallet needs to be updated after closing a limit-sell order to reenable buying
    assert wallet_mock.call_count == 1
    assert not trade.is_open
    # Order is updated by update_trade_state
    assert order.status == 'closed'


@pytest.mark.parametrize('is_short,close_profit', [
    (False, 0.09451372),
    (True, 0.08635224),
])
def test_handle_trade(
    default_conf_usdt, limit_order_open, limit_order, fee, mocker, is_short, close_profit
) -> None:
    open_order = limit_order_open[exit_side(is_short)]
    enter_order = limit_order[entry_side(is_short)]
    exit_order = limit_order[exit_side(is_short)]
    patch_RPCManager(mocker)
    patch_exchange(mocker)
    mocker.patch.multiple(
        'freqtrade.exchange.Exchange',
        fetch_ticker=MagicMock(return_value={
            'bid': 2.19,
            'ask': 2.2,
            'last': 2.19
        }),
        create_order=MagicMock(side_effect=[
            enter_order,
            open_order,
        ]),
        get_fee=fee,
    )
    freqtrade = FreqtradeBot(default_conf_usdt)
    patch_get_signal(freqtrade, enter_short=is_short, enter_long=not is_short)

    freqtrade.enter_positions()

    trade = Trade.query.first()
    trade.is_short = is_short
    assert trade

    time.sleep(0.01)  # Race condition fix
    oobj = Order.parse_from_ccxt_object(enter_order, enter_order['symbol'], entry_side(is_short))
    trade.update_trade(oobj)
    assert trade.is_open is True
    freqtrade.wallets.update()

    patch_get_signal(freqtrade, enter_long=False, exit_short=is_short,
                     exit_long=not is_short, exit_tag='sell_signal1')
    assert freqtrade.handle_trade(trade) is True
    assert trade.open_order_id == exit_order['id']

    # Simulate fulfilled LIMIT_SELL order for trade
    oobj = Order.parse_from_ccxt_object(exit_order, exit_order['symbol'], exit_side(is_short))
    trade.update_trade(oobj)

    assert trade.close_rate == 2.0 if is_short else 2.2
    assert trade.close_profit == close_profit
    assert trade.calc_profit() == 5.685
    assert trade.close_date is not None
    assert trade.exit_reason == 'sell_signal1'


@pytest.mark.parametrize("is_short", [False, True])
def test_handle_overlapping_signals(
    default_conf_usdt, ticker_usdt, limit_order_open, fee, mocker, is_short
) -> None:
    open_order = limit_order_open[exit_side(is_short)]
    patch_RPCManager(mocker)
    patch_exchange(mocker)
    mocker.patch.multiple(
        'freqtrade.exchange.Exchange',
        fetch_ticker=ticker_usdt,
        create_order=MagicMock(side_effect=[
            open_order,
            {'id': 1234553382},
        ]),
        get_fee=fee,
    )

    freqtrade = FreqtradeBot(default_conf_usdt)
    if is_short:
        patch_get_signal(freqtrade, enter_long=False, enter_short=True, exit_short=True)
    else:
        patch_get_signal(freqtrade, enter_long=True, exit_long=True)
    freqtrade.strategy.min_roi_reached = MagicMock(return_value=False)

    freqtrade.enter_positions()

    # Buy and Sell triggering, so doing nothing ...
    trades = Trade.query.all()

    nb_trades = len(trades)
    assert nb_trades == 0

    # Buy is triggering, so buying ...
    patch_get_signal(freqtrade, enter_short=is_short, enter_long=not is_short)
    freqtrade.enter_positions()
    trades = Trade.query.all()
    for trade in trades:
        trade.is_short = is_short
    nb_trades = len(trades)
    assert nb_trades == 1
    assert trades[0].is_open is True

    # Buy and Sell are not triggering, so doing nothing ...
    patch_get_signal(freqtrade, enter_long=False)
    assert freqtrade.handle_trade(trades[0]) is False
    trades = Trade.query.all()
    for trade in trades:
        trade.is_short = is_short
    nb_trades = len(trades)
    assert nb_trades == 1
    assert trades[0].is_open is True

    # Buy and Sell are triggering, so doing nothing ...
    if is_short:
        patch_get_signal(freqtrade, enter_long=False, enter_short=True, exit_short=True)
    else:
        patch_get_signal(freqtrade, enter_long=True, exit_long=True)
    assert freqtrade.handle_trade(trades[0]) is False
    trades = Trade.query.all()
    for trade in trades:
        trade.is_short = is_short
    nb_trades = len(trades)
    assert nb_trades == 1
    assert trades[0].is_open is True

    # Sell is triggering, guess what : we are Selling!
    if is_short:
        patch_get_signal(freqtrade, enter_long=False, exit_short=True)
    else:
        patch_get_signal(freqtrade, enter_long=False, exit_long=True)
    trades = Trade.query.all()
    for trade in trades:
        trade.is_short = is_short
    assert freqtrade.handle_trade(trades[0]) is True


@pytest.mark.parametrize("is_short", [False, True])
def test_handle_trade_roi(default_conf_usdt, ticker_usdt, limit_order_open, fee, mocker, caplog,
                          is_short) -> None:

    open_order = limit_order_open[entry_side(is_short)]

    caplog.set_level(logging.DEBUG)

    patch_RPCManager(mocker)
    mocker.patch.multiple(
        'freqtrade.exchange.Exchange',
        fetch_ticker=ticker_usdt,
        create_order=MagicMock(side_effect=[
            open_order,
            {'id': 1234553382},
        ]),
        get_fee=fee,
    )

    freqtrade = get_patched_freqtradebot(mocker, default_conf_usdt)
    patch_get_signal(freqtrade, enter_short=is_short, enter_long=not is_short)
    freqtrade.strategy.min_roi_reached = MagicMock(return_value=True)

    freqtrade.enter_positions()

    trade = Trade.query.first()
    trade.is_short = is_short
    trade.is_open = True

    # FIX: sniffing logs, suggest handle_trade should not execute_trade_exit
    #      instead that responsibility should be moved out of handle_trade(),
    #      we might just want to check if we are in a sell condition without
    #      executing
    # if ROI is reached we must sell
    caplog.clear()
    patch_get_signal(freqtrade)
    assert freqtrade.handle_trade(trade)
    assert log_has("ETH/USDT - Required profit reached. exit_type=ExitType.ROI",
                   caplog)


@pytest.mark.parametrize("is_short", [False, True])
def test_handle_trade_use_exit_signal(
    default_conf_usdt, ticker_usdt, limit_order_open, fee, mocker, caplog, is_short
) -> None:

    enter_open_order = limit_order_open[exit_side(is_short)]
    exit_open_order = limit_order_open[entry_side(is_short)]

    # use_exit_signal is True buy default
    caplog.set_level(logging.DEBUG)
    patch_RPCManager(mocker)
    mocker.patch.multiple(
        'freqtrade.exchange.Exchange',
        fetch_ticker=ticker_usdt,
        create_order=MagicMock(side_effect=[
            enter_open_order,
            exit_open_order,
        ]),
        get_fee=fee,
    )

    freqtrade = get_patched_freqtradebot(mocker, default_conf_usdt)
    patch_get_signal(freqtrade, enter_short=is_short, enter_long=not is_short)
    freqtrade.strategy.min_roi_reached = MagicMock(return_value=False)
    freqtrade.enter_positions()

    trade = Trade.query.first()
    trade.is_short = is_short
    trade.is_open = True

    patch_get_signal(freqtrade, enter_long=False, exit_long=False)
    assert not freqtrade.handle_trade(trade)

    if is_short:
        patch_get_signal(freqtrade, enter_long=False, exit_short=True)
    else:
        patch_get_signal(freqtrade, enter_long=False, exit_long=True)
    assert freqtrade.handle_trade(trade)
    assert log_has("ETH/USDT - Sell signal received. exit_type=ExitType.EXIT_SIGNAL",
                   caplog)


@pytest.mark.parametrize("is_short", [False, True])
def test_close_trade(
    default_conf_usdt, ticker_usdt, limit_order_open, limit_order, fee, mocker, is_short
) -> None:
    open_order = limit_order_open[exit_side(is_short)]
    enter_order = limit_order[exit_side(is_short)]
    exit_order = limit_order[entry_side(is_short)]
    patch_RPCManager(mocker)
    patch_exchange(mocker)
    mocker.patch.multiple(
        'freqtrade.exchange.Exchange',
        fetch_ticker=ticker_usdt,
        create_order=MagicMock(return_value=open_order),
        get_fee=fee,
    )
    freqtrade = FreqtradeBot(default_conf_usdt)
    patch_get_signal(freqtrade, enter_short=is_short, enter_long=not is_short)

    # Create trade and sell it
    freqtrade.enter_positions()

    trade = Trade.query.first()
    trade.is_short = is_short
    assert trade

    oobj = Order.parse_from_ccxt_object(enter_order, enter_order['symbol'], trade.enter_side)
    trade.update_trade(oobj)
    oobj = Order.parse_from_ccxt_object(exit_order, exit_order['symbol'], trade.exit_side)
    trade.update_trade(oobj)
    assert trade.is_open is False

    with pytest.raises(DependencyException, match=r'.*closed trade.*'):
        freqtrade.handle_trade(trade)


def test_bot_loop_start_called_once(mocker, default_conf_usdt, caplog):
    ftbot = get_patched_freqtradebot(mocker, default_conf_usdt)
    mocker.patch('freqtrade.freqtradebot.FreqtradeBot.create_trade')
    patch_get_signal(ftbot)
    ftbot.strategy.bot_loop_start = MagicMock(side_effect=ValueError)
    ftbot.strategy.analyze = MagicMock()

    ftbot.process()
    assert log_has_re(r'Strategy caused the following exception.*', caplog)
    assert ftbot.strategy.bot_loop_start.call_count == 1
    assert ftbot.strategy.analyze.call_count == 1


@pytest.mark.parametrize("is_short", [False, True])
def test_manage_open_orders_entry_usercustom(
    default_conf_usdt, ticker_usdt, limit_buy_order_old, open_trade,
    limit_sell_order_old, fee, mocker, is_short
) -> None:

    old_order = limit_sell_order_old if is_short else limit_buy_order_old
    old_order['id'] = open_trade.open_order_id

    default_conf_usdt["unfilledtimeout"] = {"entry": 1400, "exit": 30}

    rpc_mock = patch_RPCManager(mocker)
    cancel_order_mock = MagicMock(return_value=old_order)
    cancel_enter_order = deepcopy(old_order)
    cancel_enter_order['status'] = 'canceled'
    cancel_order_wr_mock = MagicMock(return_value=cancel_enter_order)

    patch_exchange(mocker)
    mocker.patch.multiple(
        'freqtrade.exchange.Exchange',
        fetch_ticker=ticker_usdt,
        fetch_order=MagicMock(return_value=old_order),
        cancel_order=cancel_order_mock,
        cancel_order_with_result=cancel_order_wr_mock,
        get_fee=fee
    )
    freqtrade = FreqtradeBot(default_conf_usdt)
    open_trade.is_short = is_short
    open_trade.orders[0].side = 'sell' if is_short else 'buy'
    open_trade.orders[0].ft_order_side = 'sell' if is_short else 'buy'
    Trade.query.session.add(open_trade)

    # Ensure default is to return empty (so not mocked yet)
    freqtrade.manage_open_orders()
    assert cancel_order_mock.call_count == 0

    # Return false - trade remains open
    freqtrade.strategy.check_entry_timeout = MagicMock(return_value=False)
    freqtrade.manage_open_orders()
    assert cancel_order_mock.call_count == 0
    trades = Trade.query.filter(Trade.open_order_id.is_(open_trade.open_order_id)).all()
    nb_trades = len(trades)
    assert nb_trades == 1
    assert freqtrade.strategy.check_entry_timeout.call_count == 1
    freqtrade.strategy.check_entry_timeout = MagicMock(side_effect=KeyError)

    freqtrade.manage_open_orders()
    assert cancel_order_mock.call_count == 0
    trades = Trade.query.filter(Trade.open_order_id.is_(open_trade.open_order_id)).all()
    nb_trades = len(trades)
    assert nb_trades == 1
    assert freqtrade.strategy.check_entry_timeout.call_count == 1
    freqtrade.strategy.check_entry_timeout = MagicMock(return_value=True)

    # Trade should be closed since the function returns true
    freqtrade.manage_open_orders()
    assert cancel_order_wr_mock.call_count == 1
    assert rpc_mock.call_count == 1
    trades = Trade.query.filter(Trade.open_order_id.is_(open_trade.open_order_id)).all()
    nb_trades = len(trades)
    assert nb_trades == 0
    assert freqtrade.strategy.check_entry_timeout.call_count == 1


@pytest.mark.parametrize("is_short", [False, True])
def test_manage_open_orders_entry(
    default_conf_usdt, ticker_usdt, limit_buy_order_old, open_trade,
    limit_sell_order_old, fee, mocker, is_short
) -> None:
    old_order = limit_sell_order_old if is_short else limit_buy_order_old
    rpc_mock = patch_RPCManager(mocker)
    open_trade.open_order_id = old_order['id']
    order = Order.parse_from_ccxt_object(old_order, 'mocked', 'buy')
    open_trade.orders[0] = order
    limit_buy_cancel = deepcopy(old_order)
    limit_buy_cancel['status'] = 'canceled'
    cancel_order_mock = MagicMock(return_value=limit_buy_cancel)
    patch_exchange(mocker)
    mocker.patch.multiple(
        'freqtrade.exchange.Exchange',
        fetch_ticker=ticker_usdt,
        fetch_order=MagicMock(return_value=old_order),
        cancel_order_with_result=cancel_order_mock,
        get_fee=fee
    )
    freqtrade = FreqtradeBot(default_conf_usdt)

    open_trade.is_short = is_short
    Trade.query.session.add(open_trade)

    freqtrade.strategy.check_entry_timeout = MagicMock(return_value=False)
    freqtrade.strategy.adjust_entry_price = MagicMock(return_value=1234)
    # check it does cancel buy orders over the time limit
    freqtrade.manage_open_orders()
    assert cancel_order_mock.call_count == 1
    assert rpc_mock.call_count == 1
    trades = Trade.query.filter(Trade.open_order_id.is_(open_trade.open_order_id)).all()
    nb_trades = len(trades)
    assert nb_trades == 0
    # Custom user buy-timeout is never called
    assert freqtrade.strategy.check_entry_timeout.call_count == 0
    # Entry adjustment is never called
    assert freqtrade.strategy.adjust_entry_price.call_count == 0


@pytest.mark.parametrize("is_short", [False, True])
def test_adjust_entry_cancel(
    default_conf_usdt, ticker_usdt, limit_buy_order_old, open_trade,
    limit_sell_order_old, fee, mocker, caplog, is_short
) -> None:
    freqtrade = get_patched_freqtradebot(mocker, default_conf_usdt)
    old_order = limit_sell_order_old if is_short else limit_buy_order_old
    old_order['id'] = open_trade.open_order_id
    limit_buy_cancel = deepcopy(old_order)
    limit_buy_cancel['status'] = 'canceled'
    cancel_order_mock = MagicMock(return_value=limit_buy_cancel)
    mocker.patch.multiple(
        'freqtrade.exchange.Exchange',
        fetch_ticker=ticker_usdt,
        fetch_order=MagicMock(return_value=old_order),
        cancel_order_with_result=cancel_order_mock,
        get_fee=fee
    )

    open_trade.is_short = is_short
    Trade.query.session.add(open_trade)

    # Timeout to not interfere
    freqtrade.strategy.ft_check_timed_out = MagicMock(return_value=False)

    # check that order is cancelled
    freqtrade.strategy.adjust_entry_price = MagicMock(return_value=None)
    freqtrade.manage_open_orders()
    trades = Trade.query.filter(Trade.open_order_id.is_(open_trade.open_order_id)).all()
    assert len(trades) == 0
    assert len(Order.query.all()) == 0
    assert log_has_re(
        f"{'Sell' if is_short else 'Buy'} order user requested order cancel*", caplog)
    assert log_has_re(
        f"{'Sell' if is_short else 'Buy'} order fully cancelled.*", caplog)

    # Entry adjustment is called
    assert freqtrade.strategy.adjust_entry_price.call_count == 1


@pytest.mark.parametrize("is_short", [False, True])
def test_adjust_entry_maintain_replace(
    default_conf_usdt, ticker_usdt, limit_buy_order_old, open_trade,
    limit_sell_order_old, fee, mocker, caplog, is_short
) -> None:
    freqtrade = get_patched_freqtradebot(mocker, default_conf_usdt)
    old_order = limit_sell_order_old if is_short else limit_buy_order_old
    old_order['id'] = open_trade.open_order_id
    limit_buy_cancel = deepcopy(old_order)
    limit_buy_cancel['status'] = 'canceled'
    cancel_order_mock = MagicMock(return_value=limit_buy_cancel)
    mocker.patch.multiple(
        'freqtrade.exchange.Exchange',
        fetch_ticker=ticker_usdt,
        fetch_order=MagicMock(return_value=old_order),
        cancel_order_with_result=cancel_order_mock,
        get_fee=fee
    )

    open_trade.is_short = is_short
    Trade.query.session.add(open_trade)

    # Timeout to not interfere
    freqtrade.strategy.ft_check_timed_out = MagicMock(return_value=False)

    # Check that order is maintained
    freqtrade.strategy.adjust_entry_price = MagicMock(return_value=old_order['price'])
    freqtrade.manage_open_orders()
    trades = Trade.query.filter(Trade.open_order_id.is_(open_trade.open_order_id)).all()
    assert len(trades) == 1
    assert len(Order.get_open_orders()) == 1
    # Entry adjustment is called
    assert freqtrade.strategy.adjust_entry_price.call_count == 1

    # Check that order is replaced
    freqtrade.get_valid_enter_price_and_stake = MagicMock(return_value={100, 10, 1})
    freqtrade.strategy.adjust_entry_price = MagicMock(return_value=1234)
    freqtrade.manage_open_orders()
    trades = Trade.query.filter(Trade.open_order_id.is_(open_trade.open_order_id)).all()
    assert len(trades) == 1
    nb_all_orders = len(Order.query.all())
    assert nb_all_orders == 2
    # New order seems to be in closed status?
    # nb_open_orders = len(Order.get_open_orders())
    # assert nb_open_orders == 1
    assert log_has_re(
        f"{'Sell' if is_short else 'Buy'} order cancelled to be replaced*", caplog)
    # Entry adjustment is called
    assert freqtrade.strategy.adjust_entry_price.call_count == 1


@pytest.mark.parametrize("is_short", [False, True])
def test_check_handle_cancelled_buy(
    default_conf_usdt, ticker_usdt, limit_buy_order_old, open_trade,
    limit_sell_order_old, fee, mocker, caplog, is_short
) -> None:
    """ Handle Buy order cancelled on exchange"""
    old_order = limit_sell_order_old if is_short else limit_buy_order_old
    rpc_mock = patch_RPCManager(mocker)
    cancel_order_mock = MagicMock()
    patch_exchange(mocker)
    old_order.update({"status": "canceled", 'filled': 0.0})
    mocker.patch.multiple(
        'freqtrade.exchange.Exchange',
        fetch_ticker=ticker_usdt,
        fetch_order=MagicMock(return_value=old_order),
        cancel_order=cancel_order_mock,
        get_fee=fee
    )
    freqtrade = FreqtradeBot(default_conf_usdt)
    open_trade.orders = []
    open_trade.is_short = is_short
    Trade.query.session.add(open_trade)

    # check it does cancel buy orders over the time limit
    freqtrade.manage_open_orders()
    assert cancel_order_mock.call_count == 0
    assert rpc_mock.call_count == 1
    trades = Trade.query.filter(Trade.open_order_id.is_(open_trade.open_order_id)).all()
    assert len(trades) == 0
    assert log_has_re(
        f"{'Sell' if is_short else 'Buy'} order cancelled on exchange for Trade.*", caplog)


@pytest.mark.parametrize("is_short", [False, True])
def test_manage_open_orders_buy_exception(
    default_conf_usdt, ticker_usdt, open_trade, is_short, fee, mocker
) -> None:
    rpc_mock = patch_RPCManager(mocker)
    cancel_order_mock = MagicMock()
    patch_exchange(mocker)
    mocker.patch.multiple(
        'freqtrade.exchange.Exchange',
        validate_pairs=MagicMock(),
        fetch_ticker=ticker_usdt,
        fetch_order=MagicMock(side_effect=ExchangeError),
        cancel_order=cancel_order_mock,
        get_fee=fee
    )
    freqtrade = FreqtradeBot(default_conf_usdt)

    open_trade.is_short = is_short
    Trade.query.session.add(open_trade)

    # check it does cancel buy orders over the time limit
    freqtrade.manage_open_orders()
    assert cancel_order_mock.call_count == 0
    assert rpc_mock.call_count == 0
    trades = Trade.query.filter(Trade.open_order_id.is_(open_trade.open_order_id)).all()
    nb_trades = len(trades)
    assert nb_trades == 1


@pytest.mark.parametrize("is_short", [False, True])
def test_manage_open_orders_exit_usercustom(
    default_conf_usdt, ticker_usdt, limit_sell_order_old, mocker,
    is_short, open_trade_usdt, caplog
) -> None:
    default_conf_usdt["unfilledtimeout"] = {"entry": 1440, "exit": 1440, "exit_timeout_count": 1}
    open_trade_usdt.open_order_id = limit_sell_order_old['id']
    order = Order.parse_from_ccxt_object(limit_sell_order_old, 'mocked', 'sell')
    open_trade_usdt.orders[0] = order
    if is_short:
        limit_sell_order_old['side'] = 'buy'
        open_trade_usdt.is_short = is_short

    rpc_mock = patch_RPCManager(mocker)
    cancel_order_mock = MagicMock()
    patch_exchange(mocker)
    et_mock = mocker.patch('freqtrade.freqtradebot.FreqtradeBot.execute_trade_exit')
    mocker.patch.multiple(
        'freqtrade.exchange.Exchange',
        fetch_ticker=ticker_usdt,
        fetch_order=MagicMock(return_value=limit_sell_order_old),
        cancel_order=cancel_order_mock
    )
    freqtrade = FreqtradeBot(default_conf_usdt)

    open_trade_usdt.open_date = arrow.utcnow().shift(hours=-5).datetime
    open_trade_usdt.close_date = arrow.utcnow().shift(minutes=-601).datetime
    open_trade_usdt.close_profit_abs = 0.001
    open_trade_usdt.is_open = False

    Trade.query.session.add(open_trade_usdt)
    # Ensure default is false
    freqtrade.manage_open_orders()
    assert cancel_order_mock.call_count == 0

    freqtrade.strategy.check_exit_timeout = MagicMock(return_value=False)
    freqtrade.strategy.check_entry_timeout = MagicMock(return_value=False)
    # Return false - No impact
    freqtrade.manage_open_orders()
    assert cancel_order_mock.call_count == 0
    assert rpc_mock.call_count == 0
    assert open_trade_usdt.is_open is False
    assert freqtrade.strategy.check_exit_timeout.call_count == 1
    assert freqtrade.strategy.check_entry_timeout.call_count == 0

    freqtrade.strategy.check_exit_timeout = MagicMock(side_effect=KeyError)
    freqtrade.strategy.check_entry_timeout = MagicMock(side_effect=KeyError)
    # Return Error - No impact
    freqtrade.manage_open_orders()
    assert cancel_order_mock.call_count == 0
    assert rpc_mock.call_count == 0
    assert open_trade_usdt.is_open is False
    assert freqtrade.strategy.check_exit_timeout.call_count == 1
    assert freqtrade.strategy.check_entry_timeout.call_count == 0

    # Return True - sells!
    freqtrade.strategy.check_exit_timeout = MagicMock(return_value=True)
    freqtrade.strategy.check_entry_timeout = MagicMock(return_value=True)
    freqtrade.manage_open_orders()
    assert cancel_order_mock.call_count == 1
    assert rpc_mock.call_count == 1
    assert open_trade_usdt.is_open is True
    assert freqtrade.strategy.check_exit_timeout.call_count == 1
    assert freqtrade.strategy.check_entry_timeout.call_count == 0

    # 2nd canceled trade - Fail execute sell
    caplog.clear()
    open_trade_usdt.open_order_id = limit_sell_order_old['id']
    mocker.patch('freqtrade.persistence.Trade.get_exit_order_count', return_value=1)
    mocker.patch('freqtrade.freqtradebot.FreqtradeBot.execute_trade_exit',
                 side_effect=DependencyException)
    freqtrade.manage_open_orders()
    assert log_has_re('Unable to emergency sell .*', caplog)

    et_mock = mocker.patch('freqtrade.freqtradebot.FreqtradeBot.execute_trade_exit')
    caplog.clear()
    # 2nd canceled trade ...
    open_trade_usdt.open_order_id = limit_sell_order_old['id']

    # If cancelling fails - no emergency sell!
    with patch('freqtrade.freqtradebot.FreqtradeBot.handle_cancel_exit', return_value=False):
        freqtrade.manage_open_orders()
        assert et_mock.call_count == 0

    freqtrade.manage_open_orders()
    assert log_has_re('Emergency exiting trade.*', caplog)
    assert et_mock.call_count == 1


@pytest.mark.parametrize("is_short", [False, True])
def test_manage_open_orders_exit(
    default_conf_usdt, ticker_usdt, limit_sell_order_old, mocker, is_short, open_trade_usdt
) -> None:
    rpc_mock = patch_RPCManager(mocker)
    cancel_order_mock = MagicMock()
    limit_sell_order_old['id'] = open_trade_usdt.open_order_id
    limit_sell_order_old['side'] = 'buy' if is_short else 'sell'
    patch_exchange(mocker)
    mocker.patch.multiple(
        'freqtrade.exchange.Exchange',
        fetch_ticker=ticker_usdt,
        fetch_order=MagicMock(return_value=limit_sell_order_old),
        cancel_order=cancel_order_mock
    )
    freqtrade = FreqtradeBot(default_conf_usdt)

    open_trade_usdt.open_date = arrow.utcnow().shift(hours=-5).datetime
    open_trade_usdt.close_date = arrow.utcnow().shift(minutes=-601).datetime
    open_trade_usdt.close_profit_abs = 0.001
    open_trade_usdt.is_open = False
    open_trade_usdt.is_short = is_short

    Trade.query.session.add(open_trade_usdt)

    freqtrade.strategy.check_exit_timeout = MagicMock(return_value=False)
    freqtrade.strategy.check_entry_timeout = MagicMock(return_value=False)
    # check it does cancel sell orders over the time limit
    freqtrade.manage_open_orders()
    assert cancel_order_mock.call_count == 1
    assert rpc_mock.call_count == 1
    assert open_trade_usdt.is_open is True
    # Custom user sell-timeout is never called
    assert freqtrade.strategy.check_exit_timeout.call_count == 0
    assert freqtrade.strategy.check_entry_timeout.call_count == 0


@pytest.mark.parametrize("is_short", [False, True])
def test_check_handle_cancelled_exit(
    default_conf_usdt, ticker_usdt, limit_sell_order_old, open_trade_usdt,
    is_short, mocker, caplog
) -> None:
    """ Handle sell order cancelled on exchange"""
    rpc_mock = patch_RPCManager(mocker)
    cancel_order_mock = MagicMock()
    limit_sell_order_old.update({"status": "canceled", 'filled': 0.0})
    limit_sell_order_old['side'] = 'buy' if is_short else 'sell'
    patch_exchange(mocker)
    mocker.patch.multiple(
        'freqtrade.exchange.Exchange',
        fetch_ticker=ticker_usdt,
        fetch_order=MagicMock(return_value=limit_sell_order_old),
        cancel_order_with_result=cancel_order_mock
    )
    freqtrade = FreqtradeBot(default_conf_usdt)

    open_trade_usdt.open_date = arrow.utcnow().shift(hours=-5).datetime
    open_trade_usdt.close_date = arrow.utcnow().shift(minutes=-601).datetime
    open_trade_usdt.is_open = False
    open_trade_usdt.is_short = is_short

    Trade.query.session.add(open_trade_usdt)

    # check it does cancel sell orders over the time limit
    freqtrade.manage_open_orders()
    assert cancel_order_mock.call_count == 0
    assert rpc_mock.call_count == 1
    assert open_trade_usdt.is_open is True
    exit_name = 'Buy' if is_short else 'Sell'
    assert log_has_re(f"{exit_name} order cancelled on exchange for Trade.*", caplog)


@pytest.mark.parametrize("is_short", [False, True])
@pytest.mark.parametrize("leverage", [1, 3, 5, 10])
def test_manage_open_orders_partial(
    default_conf_usdt, ticker_usdt, limit_buy_order_old_partial, is_short, leverage,
    open_trade, mocker
) -> None:
    rpc_mock = patch_RPCManager(mocker)
    open_trade.is_short = is_short
    open_trade.leverage = leverage
    limit_buy_order_old_partial['id'] = open_trade.open_order_id
    limit_buy_order_old_partial['side'] = 'sell' if is_short else 'buy'
    limit_buy_canceled = deepcopy(limit_buy_order_old_partial)
    limit_buy_canceled['status'] = 'canceled'

    cancel_order_mock = MagicMock(return_value=limit_buy_canceled)
    patch_exchange(mocker)
    mocker.patch.multiple(
        'freqtrade.exchange.Exchange',
        fetch_ticker=ticker_usdt,
        fetch_order=MagicMock(return_value=limit_buy_order_old_partial),
        cancel_order_with_result=cancel_order_mock
    )
    freqtrade = FreqtradeBot(default_conf_usdt)
    prior_stake = open_trade.stake_amount
    Trade.query.session.add(open_trade)

    # check it does cancel buy orders over the time limit
    # note this is for a partially-complete buy order
    freqtrade.manage_open_orders()
    assert cancel_order_mock.call_count == 1
    assert rpc_mock.call_count == 2
    trades = Trade.query.filter(Trade.open_order_id.is_(open_trade.open_order_id)).all()
    assert len(trades) == 1
    assert trades[0].amount == 23.0
    assert trades[0].stake_amount == open_trade.open_rate * trades[0].amount / leverage
    assert trades[0].stake_amount != prior_stake


@pytest.mark.parametrize("is_short", [False, True])
def test_manage_open_orders_partial_fee(
    default_conf_usdt, ticker_usdt, open_trade, caplog, fee, is_short,
    limit_buy_order_old_partial, trades_for_order,
    limit_buy_order_old_partial_canceled, mocker
) -> None:
    open_trade.is_short = is_short
    open_trade.orders[0].ft_order_side = 'sell' if is_short else 'buy'
    rpc_mock = patch_RPCManager(mocker)
    limit_buy_order_old_partial['id'] = open_trade.open_order_id
    limit_buy_order_old_partial_canceled['id'] = open_trade.open_order_id
    limit_buy_order_old_partial['side'] = 'sell' if is_short else 'buy'
    limit_buy_order_old_partial_canceled['side'] = 'sell' if is_short else 'buy'

    cancel_order_mock = MagicMock(return_value=limit_buy_order_old_partial_canceled)
    mocker.patch('freqtrade.wallets.Wallets.get_free', MagicMock(return_value=0))
    patch_exchange(mocker)
    mocker.patch.multiple(
        'freqtrade.exchange.Exchange',
        fetch_ticker=ticker_usdt,
        fetch_order=MagicMock(return_value=limit_buy_order_old_partial),
        cancel_order_with_result=cancel_order_mock,
        get_trades_for_order=MagicMock(return_value=trades_for_order),
    )
    freqtrade = FreqtradeBot(default_conf_usdt)

    assert open_trade.amount == limit_buy_order_old_partial['amount']

    open_trade.fee_open = fee()
    open_trade.fee_close = fee()
    Trade.query.session.add(open_trade)
    # cancelling a half-filled order should update the amount to the bought amount
    # and apply fees if necessary.
    freqtrade.manage_open_orders()

    assert log_has_re(r"Applying fee on amount for Trade.*", caplog)

    assert cancel_order_mock.call_count == 1
    assert rpc_mock.call_count == 2
    trades = Trade.query.filter(Trade.open_order_id.is_(open_trade.open_order_id)).all()
    assert len(trades) == 1
    # Verify that trade has been updated
    assert trades[0].amount == (limit_buy_order_old_partial['amount'] -
                                limit_buy_order_old_partial['remaining']) - 0.023
    assert trades[0].open_order_id is None
    assert trades[0].fee_updated(open_trade.entry_side)
    assert pytest.approx(trades[0].fee_open) == 0.001


@pytest.mark.parametrize("is_short", [False, True])
def test_manage_open_orders_partial_except(
    default_conf_usdt, ticker_usdt, open_trade, caplog, fee, is_short,
    limit_buy_order_old_partial, trades_for_order,
    limit_buy_order_old_partial_canceled, mocker
) -> None:
    open_trade.is_short = is_short
    rpc_mock = patch_RPCManager(mocker)
    limit_buy_order_old_partial_canceled['id'] = open_trade.open_order_id
    limit_buy_order_old_partial['id'] = open_trade.open_order_id
    if is_short:
        limit_buy_order_old_partial['side'] = 'sell'
    cancel_order_mock = MagicMock(return_value=limit_buy_order_old_partial_canceled)
    patch_exchange(mocker)
    mocker.patch.multiple(
        'freqtrade.exchange.Exchange',
        fetch_ticker=ticker_usdt,
        fetch_order=MagicMock(return_value=limit_buy_order_old_partial),
        cancel_order_with_result=cancel_order_mock,
        get_trades_for_order=MagicMock(return_value=trades_for_order),
    )
    mocker.patch('freqtrade.freqtradebot.FreqtradeBot.get_real_amount',
                 MagicMock(side_effect=DependencyException))
    freqtrade = FreqtradeBot(default_conf_usdt)

    assert open_trade.amount == limit_buy_order_old_partial['amount']

    open_trade.fee_open = fee()
    open_trade.fee_close = fee()
    Trade.query.session.add(open_trade)
    # cancelling a half-filled order should update the amount to the bought amount
    # and apply fees if necessary.
    freqtrade.manage_open_orders()

    assert log_has_re(r"Could not update trade amount: .*", caplog)

    assert cancel_order_mock.call_count == 1
    assert rpc_mock.call_count == 2
    trades = Trade.query.filter(Trade.open_order_id.is_(open_trade.open_order_id)).all()
    assert len(trades) == 1
    # Verify that trade has been updated

    assert trades[0].amount == (limit_buy_order_old_partial['amount'] -
                                limit_buy_order_old_partial['remaining'])
    assert trades[0].open_order_id is None
    assert trades[0].fee_open == fee()


def test_manage_open_orders_exception(default_conf_usdt, ticker_usdt, open_trade_usdt, mocker,
                                      caplog) -> None:
    patch_RPCManager(mocker)
    patch_exchange(mocker)
    cancel_order_mock = MagicMock()

    mocker.patch.multiple(
        'freqtrade.freqtradebot.FreqtradeBot',
        handle_cancel_enter=MagicMock(),
        handle_cancel_exit=MagicMock(),
    )
    mocker.patch.multiple(
        'freqtrade.exchange.Exchange',
        fetch_ticker=ticker_usdt,
        fetch_order=MagicMock(side_effect=ExchangeError('Oh snap')),
        cancel_order=cancel_order_mock
    )
    freqtrade = FreqtradeBot(default_conf_usdt)

    Trade.query.session.add(open_trade_usdt)

    caplog.clear()
    freqtrade.manage_open_orders()
    assert log_has_re(r"Cannot query order for Trade\(id=1, pair=ADA/USDT, amount=30.00000000, "
                      r"is_short=False, leverage=1.0, "
                      r"open_rate=2.00000000, open_since="
                      f"{open_trade_usdt.open_date.strftime('%Y-%m-%d %H:%M:%S')}"
                      r"\) due to Traceback \(most recent call last\):\n*",
                      caplog)


@pytest.mark.parametrize("is_short", [False, True])
def test_handle_cancel_enter(mocker, caplog, default_conf_usdt, limit_order, is_short) -> None:
    patch_RPCManager(mocker)
    patch_exchange(mocker)
    l_order = limit_order[entry_side(is_short)]
    cancel_buy_order = deepcopy(limit_order[entry_side(is_short)])
    cancel_buy_order['status'] = 'canceled'
    del cancel_buy_order['filled']

    cancel_order_mock = MagicMock(return_value=cancel_buy_order)
    mocker.patch('freqtrade.exchange.Exchange.cancel_order_with_result', cancel_order_mock)

    freqtrade = FreqtradeBot(default_conf_usdt)
    freqtrade._notify_enter_cancel = MagicMock()

    # TODO: Convert to real trade
    trade = MagicMock()
    trade.pair = 'LTC/USDT'
    trade.open_rate = 200
    trade.is_short = False
    trade.entry_side = "buy"
    l_order['filled'] = 0.0
    l_order['status'] = 'open'
    trade.nr_of_successful_entries = 0
    reason = CANCEL_REASON['TIMEOUT']
    assert freqtrade.handle_cancel_enter(trade, l_order, reason)
    assert cancel_order_mock.call_count == 1

    cancel_order_mock.reset_mock()
    caplog.clear()
    l_order['filled'] = 0.01
    assert not freqtrade.handle_cancel_enter(trade, l_order, reason)
    assert cancel_order_mock.call_count == 0
    assert log_has_re("Order .* for .* not cancelled, as the filled amount.* unexitable.*", caplog)

    caplog.clear()
    cancel_order_mock.reset_mock()
    l_order['filled'] = 2
    assert not freqtrade.handle_cancel_enter(trade, l_order, reason)
    assert cancel_order_mock.call_count == 1

    # Order remained open for some reason (cancel failed)
    cancel_buy_order['status'] = 'open'
    cancel_order_mock = MagicMock(return_value=cancel_buy_order)
    mocker.patch('freqtrade.exchange.Exchange.cancel_order_with_result', cancel_order_mock)
    assert not freqtrade.handle_cancel_enter(trade, l_order, reason)
    assert log_has_re(r"Order .* for .* not cancelled.", caplog)
    # min_pair_stake empty should not crash
    mocker.patch('freqtrade.exchange.Exchange.get_min_pair_stake_amount', return_value=None)
    assert not freqtrade.handle_cancel_enter(trade, limit_order[entry_side(is_short)], reason)


@pytest.mark.parametrize("is_short", [False, True])
@pytest.mark.parametrize("limit_buy_order_canceled_empty", ['binance', 'ftx', 'kraken', 'bittrex'],
                         indirect=['limit_buy_order_canceled_empty'])
def test_handle_cancel_enter_exchanges(mocker, caplog, default_conf_usdt, is_short,
                                       limit_buy_order_canceled_empty) -> None:
    patch_RPCManager(mocker)
    patch_exchange(mocker)
    cancel_order_mock = mocker.patch(
        'freqtrade.exchange.Exchange.cancel_order_with_result',
        return_value=limit_buy_order_canceled_empty)
    nofiy_mock = mocker.patch('freqtrade.freqtradebot.FreqtradeBot._notify_enter_cancel')
    freqtrade = FreqtradeBot(default_conf_usdt)

    reason = CANCEL_REASON['TIMEOUT']
    # TODO: Convert to real trade
    trade = MagicMock()
    trade.nr_of_successful_entries = 0
    trade.pair = 'LTC/ETH'
    trade.entry_side = "sell" if is_short else "buy"
    assert freqtrade.handle_cancel_enter(trade, limit_buy_order_canceled_empty, reason)
    assert cancel_order_mock.call_count == 0
    assert log_has_re(
        f'{trade.entry_side.capitalize()} order fully cancelled. '
        r'Removing .* from database\.',
        caplog
    )
    assert nofiy_mock.call_count == 1


@pytest.mark.parametrize("is_short", [False, True])
@pytest.mark.parametrize('cancelorder', [
    {},
    {'remaining': None},
    'String Return value',
    123
])
def test_handle_cancel_enter_corder_empty(mocker, default_conf_usdt, limit_order, is_short,
                                          cancelorder) -> None:
    patch_RPCManager(mocker)
    patch_exchange(mocker)
    l_order = limit_order[entry_side(is_short)]
    cancel_order_mock = MagicMock(return_value=cancelorder)
    mocker.patch.multiple(
        'freqtrade.exchange.Exchange',
        cancel_order=cancel_order_mock
    )

    freqtrade = FreqtradeBot(default_conf_usdt)
    freqtrade._notify_enter_cancel = MagicMock()
    # TODO: Convert to real trade
    trade = MagicMock()
    trade.pair = 'LTC/USDT'
    trade.entry_side = "buy"
    trade.open_rate = 200
    trade.entry_side = "buy"
    trade.open_order_id = "open_order_noop"
    trade.nr_of_successful_entries = 0
    l_order['filled'] = 0.0
    l_order['status'] = 'open'
    reason = CANCEL_REASON['TIMEOUT']
    assert freqtrade.handle_cancel_enter(trade, l_order, reason)
    assert cancel_order_mock.call_count == 1

    cancel_order_mock.reset_mock()
    l_order['filled'] = 1.0
    assert not freqtrade.handle_cancel_enter(trade, l_order, reason)
    assert cancel_order_mock.call_count == 1


def test_handle_cancel_exit_limit(mocker, default_conf_usdt, fee) -> None:
    send_msg_mock = patch_RPCManager(mocker)
    patch_exchange(mocker)
    cancel_order_mock = MagicMock()
    mocker.patch.multiple(
        'freqtrade.exchange.Exchange',
        cancel_order=cancel_order_mock,
    )
    mocker.patch('freqtrade.exchange.Exchange.get_rate', return_value=0.245441)

    freqtrade = FreqtradeBot(default_conf_usdt)

    trade = Trade(
        pair='LTC/ETH',
        amount=2,
        exchange='binance',
        open_rate=0.245441,
        open_order_id="123456",
        open_date=arrow.utcnow().shift(days=-2).datetime,
        fee_open=fee.return_value,
        fee_close=fee.return_value,
        close_rate=0.555,
        close_date=arrow.utcnow().datetime,
        exit_reason="sell_reason_whatever",
    )
    order = {'id': "123456",
             'remaining': 1,
             'amount': 1,
             'status': "open"}
    reason = CANCEL_REASON['TIMEOUT']
    assert freqtrade.handle_cancel_exit(trade, order, reason)
    assert cancel_order_mock.call_count == 1
    assert send_msg_mock.call_count == 1
    assert trade.close_rate is None
    assert trade.exit_reason is None

    send_msg_mock.reset_mock()

    order['amount'] = 2
    assert not freqtrade.handle_cancel_exit(trade, order, reason)
    # Assert cancel_order was not called (callcount remains unchanged)
    assert cancel_order_mock.call_count == 1
    assert send_msg_mock.call_count == 1
    assert (send_msg_mock.call_args_list[0][0][0]['reason']
            == CANCEL_REASON['PARTIALLY_FILLED_KEEP_OPEN'])

    assert not freqtrade.handle_cancel_exit(trade, order, reason)

    send_msg_mock.call_args_list[0][0][0]['reason'] = CANCEL_REASON['PARTIALLY_FILLED_KEEP_OPEN']

    # Message should not be iterated again
    assert trade.exit_order_status == CANCEL_REASON['PARTIALLY_FILLED_KEEP_OPEN']
    assert send_msg_mock.call_count == 1


def test_handle_cancel_exit_cancel_exception(mocker, default_conf_usdt) -> None:
    patch_RPCManager(mocker)
    patch_exchange(mocker)
    mocker.patch(
        'freqtrade.exchange.Exchange.cancel_order_with_result', side_effect=InvalidOrderException())

    freqtrade = FreqtradeBot(default_conf_usdt)

    trade = MagicMock()
    reason = CANCEL_REASON['TIMEOUT']
    order = {'remaining': 1,
             'amount': 1,
             'status': "open"}
    assert not freqtrade.handle_cancel_exit(trade, order, reason)


@pytest.mark.parametrize("is_short, open_rate, amt", [
    (False, 2.0, 30.0),
    (True, 2.02, 29.70297029),
])
def test_execute_trade_exit_up(default_conf_usdt, ticker_usdt, fee, ticker_usdt_sell_up, mocker,
                               ticker_usdt_sell_down, is_short, open_rate, amt) -> None:
    rpc_mock = patch_RPCManager(mocker)
    patch_exchange(mocker)
    mocker.patch.multiple(
        'freqtrade.exchange.Exchange',
        fetch_ticker=ticker_usdt,
        get_fee=fee,
        _is_dry_limit_order_filled=MagicMock(return_value=False),
    )
    patch_whitelist(mocker, default_conf_usdt)
    freqtrade = FreqtradeBot(default_conf_usdt)
    patch_get_signal(freqtrade, enter_short=is_short, enter_long=not is_short)
    freqtrade.strategy.confirm_trade_exit = MagicMock(return_value=False)

    # Create some test data
    freqtrade.enter_positions()
    rpc_mock.reset_mock()

    trade = Trade.query.first()
    assert trade.is_short == is_short
    assert trade
    assert freqtrade.strategy.confirm_trade_exit.call_count == 0

    # Increase the price and sell it
    mocker.patch.multiple(
        'freqtrade.exchange.Exchange',
        fetch_ticker=ticker_usdt_sell_down if is_short else ticker_usdt_sell_up
    )
    # Prevented sell ...
    freqtrade.execute_trade_exit(
        trade=trade,
        limit=(ticker_usdt_sell_down()['ask'] if is_short else ticker_usdt_sell_up()['bid']),
        exit_check=ExitCheckTuple(exit_type=ExitType.ROI)
    )
    assert rpc_mock.call_count == 0
    assert freqtrade.strategy.confirm_trade_exit.call_count == 1
    assert id(freqtrade.strategy.confirm_trade_exit.call_args_list[0][1]['trade']) != id(trade)
    assert freqtrade.strategy.confirm_trade_exit.call_args_list[0][1]['trade'].id == trade.id

    # Repatch with true
    freqtrade.strategy.confirm_trade_exit = MagicMock(return_value=True)
    freqtrade.execute_trade_exit(
        trade=trade,
        limit=(ticker_usdt_sell_down()['ask'] if is_short else ticker_usdt_sell_up()['bid']),
        exit_check=ExitCheckTuple(exit_type=ExitType.ROI)
    )
    assert freqtrade.strategy.confirm_trade_exit.call_count == 1

    assert rpc_mock.call_count == 1
    last_msg = rpc_mock.call_args_list[-1][0][0]
    assert {
        'trade_id': 1,
        'type': RPCMessageType.EXIT,
        'exchange': 'Binance',
        'pair': 'ETH/USDT',
        'gain': 'profit',
        'limit': 2.0 if is_short else 2.2,
        'amount': pytest.approx(amt),
        'order_type': 'limit',
        'buy_tag': None,
        'direction': 'Short' if trade.is_short else 'Long',
        'leverage': 1.0,
        'enter_tag': None,
        'open_rate': open_rate,
        'current_rate': 2.01 if is_short else 2.3,
        'profit_amount': 0.29554455 if is_short else 5.685,
        'profit_ratio': 0.00493809 if is_short else 0.09451372,
        'stake_currency': 'USDT',
        'fiat_currency': 'USD',
        'sell_reason': ExitType.ROI.value,
        'exit_reason': ExitType.ROI.value,
        'open_date': ANY,
        'close_date': ANY,
        'close_rate': ANY,
        'sub_trade': False,
        'stake_amount': pytest.approx(60),
    } == last_msg


@pytest.mark.parametrize("is_short", [False, True])
def test_execute_trade_exit_down(default_conf_usdt, ticker_usdt, fee, ticker_usdt_sell_down,
                                 ticker_usdt_sell_up, mocker, is_short) -> None:
    rpc_mock = patch_RPCManager(mocker)
    patch_exchange(mocker)
    mocker.patch.multiple(
        'freqtrade.exchange.Exchange',
        fetch_ticker=ticker_usdt,
        get_fee=fee,
        _is_dry_limit_order_filled=MagicMock(return_value=False),
    )
    patch_whitelist(mocker, default_conf_usdt)
    freqtrade = FreqtradeBot(default_conf_usdt)
    patch_get_signal(freqtrade, enter_short=is_short, enter_long=not is_short)

    # Create some test data
    freqtrade.enter_positions()

    trade = Trade.query.first()
    trade.is_short = is_short
    assert trade

    # Decrease the price and sell it
    mocker.patch.multiple(
        'freqtrade.exchange.Exchange',
        fetch_ticker=ticker_usdt_sell_up if is_short else ticker_usdt_sell_down
    )
    freqtrade.execute_trade_exit(
        trade=trade, limit=(ticker_usdt_sell_up if is_short else ticker_usdt_sell_down)()['bid'],
        exit_check=ExitCheckTuple(exit_type=ExitType.STOP_LOSS))

    assert rpc_mock.call_count == 2
    last_msg = rpc_mock.call_args_list[-1][0][0]
    assert {
        'type': RPCMessageType.EXIT,
        'trade_id': 1,
        'exchange': 'Binance',
        'pair': 'ETH/USDT',
        'direction': 'Short' if trade.is_short else 'Long',
        'leverage': 1.0,
        'gain': 'loss',
        'limit': 2.2 if is_short else 2.01,
        'amount': pytest.approx(29.70297029) if is_short else 30.0,
        'order_type': 'limit',
        'buy_tag': None,
        'enter_tag': None,
        'open_rate': 2.02 if is_short else 2.0,
        'current_rate': 2.2 if is_short else 2.0,
        'profit_amount': -5.65990099 if is_short else -0.00075,
        'profit_ratio': -0.0945681 if is_short else -1.247e-05,
        'stake_currency': 'USDT',
        'fiat_currency': 'USD',
        'sell_reason': ExitType.STOP_LOSS.value,
        'exit_reason': ExitType.STOP_LOSS.value,
        'open_date': ANY,
        'close_date': ANY,
        'close_rate': ANY,
        'sub_trade': False,
        'stake_amount': pytest.approx(60),
    } == last_msg


@pytest.mark.parametrize(
    "is_short,amount,open_rate,current_rate,limit,profit_amount,profit_ratio,profit_or_loss", [
        (False, 30, 2.0, 2.3, 2.25, 7.18125, 0.11938903, 'profit'),
        (True, 29.70297029, 2.02, 2.2, 2.25, -7.14876237, -0.11944465, 'loss'),
    ])
def test_execute_trade_exit_custom_exit_price(
        default_conf_usdt, ticker_usdt, fee, ticker_usdt_sell_up, is_short, amount, open_rate,
        current_rate, limit, profit_amount, profit_ratio, profit_or_loss, mocker) -> None:
    rpc_mock = patch_RPCManager(mocker)
    patch_exchange(mocker)
    mocker.patch.multiple(
        'freqtrade.exchange.Exchange',
        fetch_ticker=ticker_usdt,
        get_fee=fee,
        _is_dry_limit_order_filled=MagicMock(return_value=False),
    )
    config = deepcopy(default_conf_usdt)
    config['custom_price_max_distance_ratio'] = 0.1
    patch_whitelist(mocker, config)
    freqtrade = FreqtradeBot(config)
    patch_get_signal(freqtrade, enter_short=is_short, enter_long=not is_short)
    freqtrade.strategy.confirm_trade_exit = MagicMock(return_value=False)

    # Create some test data
    freqtrade.enter_positions()
    rpc_mock.reset_mock()

    trade = Trade.query.first()
    trade.is_short = is_short
    assert trade
    assert freqtrade.strategy.confirm_trade_exit.call_count == 0

    # Increase the price and sell it
    mocker.patch.multiple(
        'freqtrade.exchange.Exchange',
        fetch_ticker=ticker_usdt_sell_up
    )

    freqtrade.strategy.confirm_trade_exit = MagicMock(return_value=True)

    # Set a custom exit price
    freqtrade.strategy.custom_exit_price = lambda **kwargs: 2.25
    freqtrade.execute_trade_exit(
        trade=trade,
        limit=ticker_usdt_sell_up()['ask' if is_short else 'bid'],
        exit_check=ExitCheckTuple(exit_type=ExitType.EXIT_SIGNAL, exit_reason='foo')
    )

    # Sell price must be different to default bid price

    assert freqtrade.strategy.confirm_trade_exit.call_count == 1

    assert rpc_mock.call_count == 1
    last_msg = rpc_mock.call_args_list[-1][0][0]
    assert {
        'trade_id': 1,
        'type': RPCMessageType.EXIT,
        'exchange': 'Binance',
        'pair': 'ETH/USDT',
        'direction': 'Short' if trade.is_short else 'Long',
        'leverage': 1.0,
        'gain': profit_or_loss,
        'limit': limit,
        'amount': pytest.approx(amount),
        'order_type': 'limit',
        'buy_tag': None,
        'enter_tag': None,
        'open_rate': open_rate,
        'current_rate': current_rate,
        'profit_amount': pytest.approx(profit_amount),
        'profit_ratio': profit_ratio,
        'stake_currency': 'USDT',
        'fiat_currency': 'USD',
        'sell_reason': 'foo',
        'exit_reason': 'foo',
        'open_date': ANY,
        'close_date': ANY,
        'close_rate': ANY,
        'sub_trade': False,
        'stake_amount': pytest.approx(60),
    } == last_msg


@pytest.mark.parametrize("is_short", [False, True])
def test_execute_trade_exit_down_stoploss_on_exchange_dry_run(
        default_conf_usdt, ticker_usdt, fee, is_short, ticker_usdt_sell_down,
        ticker_usdt_sell_up, mocker) -> None:
    rpc_mock = patch_RPCManager(mocker)
    patch_exchange(mocker)
    mocker.patch.multiple(
        'freqtrade.exchange.Exchange',
        fetch_ticker=ticker_usdt,
        get_fee=fee,
        _is_dry_limit_order_filled=MagicMock(return_value=False),
    )
    patch_whitelist(mocker, default_conf_usdt)
    freqtrade = FreqtradeBot(default_conf_usdt)
    patch_get_signal(freqtrade, enter_short=is_short, enter_long=not is_short)

    # Create some test data
    freqtrade.enter_positions()

    trade = Trade.query.first()
    assert trade.is_short == is_short
    assert trade

    # Decrease the price and sell it
    mocker.patch.multiple(
        'freqtrade.exchange.Exchange',
        fetch_ticker=ticker_usdt_sell_up if is_short else ticker_usdt_sell_down
    )

    default_conf_usdt['dry_run'] = True
    freqtrade.strategy.order_types['stoploss_on_exchange'] = True
    # Setting trade stoploss to 0.01

    trade.stop_loss = 2.0 * 1.01 if is_short else 2.0 * 0.99
    freqtrade.execute_trade_exit(
        trade=trade, limit=(ticker_usdt_sell_up if is_short else ticker_usdt_sell_down())['bid'],
        exit_check=ExitCheckTuple(exit_type=ExitType.STOP_LOSS))

    assert rpc_mock.call_count == 2
    last_msg = rpc_mock.call_args_list[-1][0][0]

    assert {
        'type': RPCMessageType.EXIT,
        'trade_id': 1,
        'exchange': 'Binance',
        'pair': 'ETH/USDT',
        'direction': 'Short' if trade.is_short else 'Long',
        'leverage': 1.0,
        'gain': 'loss',
        'limit': 2.02 if is_short else 1.98,
        'amount': pytest.approx(29.70297029 if is_short else 30.0),
        'order_type': 'limit',
        'buy_tag': None,
        'enter_tag': None,
        'open_rate': 2.02 if is_short else 2.0,
        'current_rate': 2.2 if is_short else 2.0,
        'profit_amount': -0.3 if is_short else -0.8985,
        'profit_ratio': -0.00501253 if is_short else -0.01493766,
        'stake_currency': 'USDT',
        'fiat_currency': 'USD',
        'sell_reason': ExitType.STOP_LOSS.value,
        'exit_reason': ExitType.STOP_LOSS.value,
        'open_date': ANY,
        'close_date': ANY,
        'close_rate': ANY,
        'sub_trade': False,
        'stake_amount': pytest.approx(60),
    } == last_msg


def test_execute_trade_exit_sloe_cancel_exception(
        mocker, default_conf_usdt, ticker_usdt, fee, caplog) -> None:
    freqtrade = get_patched_freqtradebot(mocker, default_conf_usdt)
    mocker.patch('freqtrade.exchange.Exchange.cancel_stoploss_order',
                 side_effect=InvalidOrderException())
    mocker.patch('freqtrade.wallets.Wallets.get_free', MagicMock(return_value=300))
    create_order_mock = MagicMock(side_effect=[
        {'id': '12345554'},
        {'id': '12345555'},
    ])
    patch_exchange(mocker)
    mocker.patch.multiple(
        'freqtrade.exchange.Exchange',
        fetch_ticker=ticker_usdt,
        get_fee=fee,
        create_order=create_order_mock,
    )

    freqtrade.strategy.order_types['stoploss_on_exchange'] = True
    patch_get_signal(freqtrade)
    freqtrade.enter_positions()

    trade = Trade.query.first()
    PairLock.session = MagicMock()

    freqtrade.config['dry_run'] = False
    trade.stoploss_order_id = "abcd"

    freqtrade.execute_trade_exit(trade=trade, limit=1234,
                                 exit_check=ExitCheckTuple(exit_type=ExitType.STOP_LOSS))
    assert create_order_mock.call_count == 2
    assert log_has('Could not cancel stoploss order abcd', caplog)


@pytest.mark.parametrize("is_short", [False, True])
def test_execute_trade_exit_with_stoploss_on_exchange(
        default_conf_usdt, ticker_usdt, fee, ticker_usdt_sell_up, is_short, mocker) -> None:

    default_conf_usdt['exchange']['name'] = 'binance'
    rpc_mock = patch_RPCManager(mocker)
    patch_exchange(mocker)
    stoploss = MagicMock(return_value={
        'id': 123,
        'info': {
            'foo': 'bar'
        }
    })

    cancel_order = MagicMock(return_value=True)
    mocker.patch.multiple(
        'freqtrade.exchange.Exchange',
        fetch_ticker=ticker_usdt,
        get_fee=fee,
        amount_to_precision=lambda s, x, y: y,
        price_to_precision=lambda s, x, y: y,
        stoploss=stoploss,
        cancel_stoploss_order=cancel_order,
        _is_dry_limit_order_filled=MagicMock(side_effect=[True, False]),
    )

    freqtrade = FreqtradeBot(default_conf_usdt)
    freqtrade.strategy.order_types['stoploss_on_exchange'] = True
    patch_get_signal(freqtrade, enter_short=is_short, enter_long=not is_short)

    # Create some test data
    freqtrade.enter_positions()

    trade = Trade.query.first()
    trade.is_short = is_short
    assert trade
    trades = [trade]

    freqtrade.manage_open_orders()
    freqtrade.exit_positions(trades)

    # Increase the price and sell it
    mocker.patch.multiple(
        'freqtrade.exchange.Exchange',
        fetch_ticker=ticker_usdt_sell_up
    )

    freqtrade.execute_trade_exit(
        trade=trade,
        limit=ticker_usdt_sell_up()['ask' if is_short else 'bid'],
        exit_check=ExitCheckTuple(exit_type=ExitType.STOP_LOSS)
    )

    trade = Trade.query.first()
    trade.is_short = is_short
    assert trade
    assert cancel_order.call_count == 1
    assert rpc_mock.call_count == 3


@pytest.mark.parametrize("is_short", [False, True])
def test_may_execute_trade_exit_after_stoploss_on_exchange_hit(
        default_conf_usdt, ticker_usdt, fee, mocker, is_short) -> None:
    default_conf_usdt['exchange']['name'] = 'binance'
    rpc_mock = patch_RPCManager(mocker)
    patch_exchange(mocker)
    mocker.patch.multiple(
        'freqtrade.exchange.Exchange',
        fetch_ticker=ticker_usdt,
        get_fee=fee,
        amount_to_precision=lambda s, x, y: y,
        price_to_precision=lambda s, x, y: y,
        _is_dry_limit_order_filled=MagicMock(side_effect=[False, True]),
    )

    stoploss = MagicMock(return_value={
        'id': 123,
        'info': {
            'foo': 'bar'
        }
    })

    mocker.patch('freqtrade.exchange.Binance.stoploss', stoploss)

    freqtrade = FreqtradeBot(default_conf_usdt)
    freqtrade.strategy.order_types['stoploss_on_exchange'] = True
    patch_get_signal(freqtrade, enter_long=not is_short, enter_short=is_short)

    # Create some test data
    freqtrade.enter_positions()
    freqtrade.manage_open_orders()
    trade = Trade.query.first()
    trades = [trade]
    assert trade.stoploss_order_id is None

    freqtrade.exit_positions(trades)
    assert trade
    assert trade.stoploss_order_id == '123'
    assert trade.open_order_id is None

    # Assuming stoploss on exchange is hit
    # stoploss_order_id should become None
    # and trade should be sold at the price of stoploss
    stoploss_executed = MagicMock(return_value={
        "id": "123",
        "timestamp": 1542707426845,
        "datetime": "2018-11-20T09:50:26.845Z",
        "lastTradeTimestamp": None,
        "symbol": "BTC/USDT",
        "type": "stop_loss_limit",
        "side": "sell",
        "price": 1.08801,
        "amount": 90.99181074,
        "cost": 99.0000000032274,
        "average": 1.08801,
        "filled": 90.99181074,
        "remaining": 0.0,
        "status": "closed",
        "fee": None,
        "trades": None
    })
    mocker.patch('freqtrade.exchange.Exchange.fetch_stoploss_order', stoploss_executed)

    freqtrade.exit_positions(trades)
    assert trade.stoploss_order_id is None
    assert trade.is_open is False
    assert trade.exit_reason == ExitType.STOPLOSS_ON_EXCHANGE.value
    assert rpc_mock.call_count == 3
    assert rpc_mock.call_args_list[0][0][0]['type'] == RPCMessageType.ENTRY
    assert rpc_mock.call_args_list[1][0][0]['type'] == RPCMessageType.ENTRY_FILL
    assert rpc_mock.call_args_list[2][0][0]['type'] == RPCMessageType.EXIT_FILL


@pytest.mark.parametrize(
    "is_short,amount,current_rate,limit,profit_amount,profit_ratio,profit_or_loss", [
        (False, 30, 2.3, 2.2, 5.685, 0.09451372, 'profit'),
        (True, 29.70297029, 2.2, 2.3, -8.63762376, -0.1443212, 'loss'),
    ])
def test_execute_trade_exit_market_order(
    default_conf_usdt, ticker_usdt, fee, is_short, current_rate, amount,
    limit, profit_amount, profit_ratio, profit_or_loss, ticker_usdt_sell_up, mocker
) -> None:
    """
    amount
        long: 60 / 2.0 = 30
        short: 60 / 2.02 = 29.70297029
    open_value
        long: (30 * 2.0) + (30 * 2.0 * 0.0025) = 60.15
        short: (29.702970297029704 * 2.02) - (29.702970297029704 * 2.02 * 0.0025) = 59.85
    close_value
        long: (30 * 2.2) - (30 * 2.2 * 0.0025) = 65.835
        short: (29.702970297029704 * 2.3) + (29.702970297029704 * 2.3 * 0.0025) = 68.48762376237624
    profit
        long: 65.835 - 60.15 = 5.684999999999995
        short: 59.85 - 68.48762376237624 = -8.637623762376244
    profit_ratio
        long: (65.835/60.15) - 1 = 0.0945137157107232
        short: 1 - (68.48762376237624/59.85) = -0.1443211990371971
    """
    open_rate = ticker_usdt.return_value['ask' if is_short else 'bid']
    rpc_mock = patch_RPCManager(mocker)
    patch_exchange(mocker)
    mocker.patch.multiple(
        'freqtrade.exchange.Exchange',
        fetch_ticker=ticker_usdt,
        get_fee=fee,
        _is_dry_limit_order_filled=MagicMock(return_value=False),
    )
    patch_whitelist(mocker, default_conf_usdt)
    freqtrade = FreqtradeBot(default_conf_usdt)
    patch_get_signal(freqtrade, enter_short=is_short, enter_long=not is_short)

    # Create some test data
    freqtrade.enter_positions()

    trade = Trade.query.first()
    trade.is_short = is_short
    assert trade

    # Increase the price and sell it
    mocker.patch.multiple(
        'freqtrade.exchange.Exchange',
        fetch_ticker=ticker_usdt_sell_up
    )
    freqtrade.config['order_types']['exit'] = 'market'

    freqtrade.execute_trade_exit(
        trade=trade,
        limit=ticker_usdt_sell_up()['ask' if is_short else 'bid'],
        exit_check=ExitCheckTuple(exit_type=ExitType.ROI)
    )

    assert not trade.is_open
    assert trade.close_profit == profit_ratio

    assert rpc_mock.call_count == 3
    last_msg = rpc_mock.call_args_list[-2][0][0]
    assert {
        'type': RPCMessageType.EXIT,
        'trade_id': 1,
        'exchange': 'Binance',
        'pair': 'ETH/USDT',
        'direction': 'Short' if trade.is_short else 'Long',
        'leverage': 1.0,
        'gain': profit_or_loss,
        'limit': limit,
        'amount': pytest.approx(amount),
        'order_type': 'market',
        'buy_tag': None,
        'enter_tag': None,
        'open_rate': open_rate,
        'current_rate': current_rate,
        'profit_amount': pytest.approx(profit_amount),
        'profit_ratio': profit_ratio,
        'stake_currency': 'USDT',
        'fiat_currency': 'USD',
        'sell_reason': ExitType.ROI.value,
        'exit_reason': ExitType.ROI.value,
        'open_date': ANY,
        'close_date': ANY,
        'close_rate': ANY,
        'sub_trade': False,
        'stake_amount': pytest.approx(60),

    } == last_msg


@pytest.mark.parametrize("is_short", [False, True])
def test_execute_trade_exit_insufficient_funds_error(default_conf_usdt, ticker_usdt, fee, is_short,
                                                     ticker_usdt_sell_up, mocker) -> None:
    freqtrade = get_patched_freqtradebot(mocker, default_conf_usdt)
    mock_insuf = mocker.patch('freqtrade.freqtradebot.FreqtradeBot.handle_insufficient_funds')
    mocker.patch.multiple(
        'freqtrade.exchange.Exchange',
        fetch_ticker=ticker_usdt,
        get_fee=fee,
        create_order=MagicMock(side_effect=[
            {'id': 1234553382},
            InsufficientFundsError(),
        ]),
    )
    patch_get_signal(freqtrade, enter_short=is_short, enter_long=not is_short)

    # Create some test data
    freqtrade.enter_positions()

    trade = Trade.query.first()
    trade.is_short = is_short
    assert trade

    # Increase the price and sell it
    mocker.patch.multiple(
        'freqtrade.exchange.Exchange',
        fetch_ticker=ticker_usdt_sell_up
    )

    sell_reason = ExitCheckTuple(exit_type=ExitType.ROI)
    assert not freqtrade.execute_trade_exit(
        trade=trade,
        limit=ticker_usdt_sell_up()['ask' if is_short else 'bid'],
        exit_check=sell_reason
    )
    assert mock_insuf.call_count == 1


@pytest.mark.parametrize('profit_only,bid,ask,handle_first,handle_second,exit_type,is_short', [
    # Enable profit
    (True, 2.18, 2.2, False, True, ExitType.EXIT_SIGNAL.value, False),
    (True, 2.18, 2.2, False, True, ExitType.EXIT_SIGNAL.value, True),
    # # Disable profit
    (False, 3.19, 3.2, True,  False, ExitType.EXIT_SIGNAL.value, False),
    (False, 3.19, 3.2, True,  False, ExitType.EXIT_SIGNAL.value, True),
    # # Enable loss
    # # * Shouldn't this be ExitType.STOP_LOSS.value
    (True, 0.21, 0.22, False, False, None, False),
    (True, 2.41, 2.42, False, False, None, True),
    # Disable loss
    (False, 0.10, 0.22, True, False, ExitType.EXIT_SIGNAL.value, False),
    (False, 0.10, 0.22, True, False, ExitType.EXIT_SIGNAL.value, True),
])
def test_exit_profit_only(
        default_conf_usdt, limit_order, limit_order_open, is_short,
        fee, mocker, profit_only, bid, ask, handle_first, handle_second, exit_type) -> None:
    patch_RPCManager(mocker)
    patch_exchange(mocker)
    eside = entry_side(is_short)
    mocker.patch.multiple(
        'freqtrade.exchange.Exchange',
        fetch_ticker=MagicMock(return_value={
            'bid': bid,
            'ask': ask,
            'last': bid
        }),
        create_order=MagicMock(side_effect=[
            limit_order[eside],
            {'id': 1234553382},
        ]),
        get_fee=fee,
    )
    default_conf_usdt.update({
        'use_exit_signal': True,
        'exit_profit_only': profit_only,
        'exit_profit_offset': 0.1,
    })
    freqtrade = FreqtradeBot(default_conf_usdt)
    patch_get_signal(freqtrade, enter_short=is_short, enter_long=not is_short)
    freqtrade.strategy.custom_exit = MagicMock(return_value=None)
    if exit_type == ExitType.EXIT_SIGNAL.value:
        freqtrade.strategy.min_roi_reached = MagicMock(return_value=False)
    else:
        freqtrade.strategy.stop_loss_reached = MagicMock(return_value=ExitCheckTuple(
            exit_type=ExitType.NONE))
    freqtrade.enter_positions()

    trade = Trade.query.first()
    assert trade.is_short == is_short
    oobj = Order.parse_from_ccxt_object(limit_order[eside], limit_order[eside]['symbol'], eside)
    trade.update_order(limit_order[eside])
    trade.update_trade(oobj)
    freqtrade.wallets.update()
    if profit_only:
        assert freqtrade.handle_trade(trade) is False
        # Custom-exit is called
        freqtrade.strategy.custom_exit.call_count == 1

    patch_get_signal(freqtrade, enter_long=False, exit_short=is_short, exit_long=not is_short)
    assert freqtrade.handle_trade(trade) is handle_first

    if handle_second:
        freqtrade.strategy.exit_profit_offset = 0.0
        assert freqtrade.handle_trade(trade) is True


def test_sell_not_enough_balance(default_conf_usdt, limit_order, limit_order_open,
                                 fee, mocker, caplog) -> None:
    patch_RPCManager(mocker)
    patch_exchange(mocker)
    mocker.patch.multiple(
        'freqtrade.exchange.Exchange',
        fetch_ticker=MagicMock(return_value={
            'bid': 0.00002172,
            'ask': 0.00002173,
            'last': 0.00002172
        }),
        create_order=MagicMock(side_effect=[
            limit_order_open['buy'],
            {'id': 1234553382},
        ]),
        get_fee=fee,
    )

    freqtrade = FreqtradeBot(default_conf_usdt)
    patch_get_signal(freqtrade)
    freqtrade.strategy.min_roi_reached = MagicMock(return_value=False)

    freqtrade.enter_positions()

    trade = Trade.query.first()
    amnt = trade.amount

    oobj = Order.parse_from_ccxt_object(limit_order['buy'], limit_order['buy']['symbol'], 'buy')
    trade.update_trade(oobj)
    patch_get_signal(freqtrade, enter_long=False, exit_long=True)
    mocker.patch('freqtrade.wallets.Wallets.get_free', MagicMock(return_value=trade.amount * 0.985))

    assert freqtrade.handle_trade(trade) is True
    assert log_has_re(r'.*Falling back to wallet-amount.', caplog)
    assert trade.amount != amnt


@pytest.mark.parametrize('amount_wallet,has_err', [
    (95.29, False),
    (91.29, True)
])
def test__safe_exit_amount(default_conf_usdt, fee, caplog, mocker, amount_wallet, has_err):
    patch_RPCManager(mocker)
    patch_exchange(mocker)
    amount = 95.33
    amount_wallet = amount_wallet
    mocker.patch('freqtrade.wallets.Wallets.get_free', MagicMock(return_value=amount_wallet))
    wallet_update = mocker.patch('freqtrade.wallets.Wallets.update')
    trade = Trade(
        pair='LTC/ETH',
        amount=amount,
        exchange='binance',
        open_rate=0.245441,
        open_order_id="123456",
        fee_open=fee.return_value,
        fee_close=fee.return_value,
    )
    freqtrade = FreqtradeBot(default_conf_usdt)
    patch_get_signal(freqtrade)
    if has_err:
        with pytest.raises(DependencyException, match=r"Not enough amount to exit trade."):
            assert freqtrade._safe_exit_amount(trade.pair, trade.amount)
    else:
        wallet_update.reset_mock()
        assert freqtrade._safe_exit_amount(trade.pair, trade.amount) == amount_wallet
        assert log_has_re(r'.*Falling back to wallet-amount.', caplog)
        assert wallet_update.call_count == 1
        caplog.clear()
        wallet_update.reset_mock()
        assert freqtrade._safe_exit_amount(trade.pair, amount_wallet) == amount_wallet
        assert not log_has_re(r'.*Falling back to wallet-amount.', caplog)
        assert wallet_update.call_count == 1


@pytest.mark.parametrize("is_short", [False, True])
def test_locked_pairs(default_conf_usdt, ticker_usdt, fee,
                      ticker_usdt_sell_down, mocker, caplog, is_short) -> None:
    patch_RPCManager(mocker)
    patch_exchange(mocker)
    mocker.patch.multiple(
        'freqtrade.exchange.Exchange',
        fetch_ticker=ticker_usdt,
        get_fee=fee,
    )
    freqtrade = FreqtradeBot(default_conf_usdt)
    patch_get_signal(freqtrade, enter_short=is_short, enter_long=not is_short)

    # Create some test data
    freqtrade.enter_positions()

    trade = Trade.query.first()
    trade.is_short = is_short
    assert trade

    # Decrease the price and sell it
    mocker.patch.multiple(
        'freqtrade.exchange.Exchange',
        fetch_ticker=ticker_usdt_sell_down
    )

    freqtrade.execute_trade_exit(
        trade=trade,
        limit=ticker_usdt_sell_down()['ask' if is_short else 'bid'],
        exit_check=ExitCheckTuple(exit_type=ExitType.STOP_LOSS)
    )
    trade.close(ticker_usdt_sell_down()['bid'])
    assert freqtrade.strategy.is_pair_locked(trade.pair, side='*')
    # Boths sides are locked
    assert freqtrade.strategy.is_pair_locked(trade.pair, side='long')
    assert freqtrade.strategy.is_pair_locked(trade.pair, side='short')

    # reinit - should buy other pair.
    caplog.clear()
    freqtrade.enter_positions()

    assert log_has_re(fr"Pair {trade.pair} \* is locked.*", caplog)


@pytest.mark.parametrize("is_short", [False, True])
def test_ignore_roi_if_entry_signal(default_conf_usdt, limit_order, limit_order_open, is_short,
                                    fee, mocker) -> None:
    patch_RPCManager(mocker)
    patch_exchange(mocker)
    eside = entry_side(is_short)
    mocker.patch.multiple(
        'freqtrade.exchange.Exchange',
        fetch_ticker=MagicMock(return_value={
            'bid': 2.19,
            'ask': 2.2,
            'last': 2.19
        }),
        create_order=MagicMock(side_effect=[
            limit_order_open[eside],
            {'id': 1234553382},
        ]),
        get_fee=fee,
    )
    default_conf_usdt['ignore_roi_if_entry_signal'] = True

    freqtrade = FreqtradeBot(default_conf_usdt)
    patch_get_signal(freqtrade, enter_short=is_short, enter_long=not is_short)
    freqtrade.strategy.min_roi_reached = MagicMock(return_value=True)

    freqtrade.enter_positions()

    trade = Trade.query.first()
    trade.is_short = is_short
    oobj = Order.parse_from_ccxt_object(
        limit_order[eside], limit_order[eside]['symbol'], eside)
    trade.update_trade(oobj)
    freqtrade.wallets.update()
    if is_short:
        patch_get_signal(freqtrade, enter_long=False, enter_short=True, exit_short=True)
    else:
        patch_get_signal(freqtrade, enter_long=True, exit_long=True)

    assert freqtrade.handle_trade(trade) is False

    # Test if entry-signal is absent (should sell due to roi = true)
    if is_short:
        patch_get_signal(freqtrade, enter_long=False, exit_short=False)
    else:
        patch_get_signal(freqtrade, enter_long=False, exit_long=False)
    assert freqtrade.handle_trade(trade) is True
    assert trade.exit_reason == ExitType.ROI.value


@pytest.mark.parametrize("is_short,val1,val2", [
    (False, 1.5, 1.1),
    (True, 0.5, 0.9)
])
def test_trailing_stop_loss(default_conf_usdt, limit_order_open,
                            is_short, val1, val2, fee, caplog, mocker) -> None:
    patch_RPCManager(mocker)
    patch_exchange(mocker)
    mocker.patch.multiple(
        'freqtrade.exchange.Exchange',
        fetch_ticker=MagicMock(return_value={
            'bid': 2.0,
            'ask': 2.0,
            'last': 2.0
        }),
        create_order=MagicMock(side_effect=[
            limit_order_open[entry_side(is_short)],
            {'id': 1234553382},
        ]),
        get_fee=fee,
    )
    default_conf_usdt['trailing_stop'] = True
    patch_whitelist(mocker, default_conf_usdt)
    freqtrade = FreqtradeBot(default_conf_usdt)
    patch_get_signal(freqtrade, enter_short=is_short, enter_long=not is_short)
    freqtrade.strategy.min_roi_reached = MagicMock(return_value=False)

    freqtrade.enter_positions()
    trade = Trade.query.first()
    assert trade.is_short == is_short
    assert freqtrade.handle_trade(trade) is False

    # Raise praise into profits
    mocker.patch('freqtrade.exchange.Exchange.fetch_ticker',
                 MagicMock(return_value={
                     'bid': 2.0 * val1,
                     'ask': 2.0 * val1,
                     'last': 2.0 * val1
                 }))

    # Stoploss should be adjusted
    assert freqtrade.handle_trade(trade) is False
    caplog.clear()
    # Price fell
    mocker.patch('freqtrade.exchange.Exchange.fetch_ticker',
                 MagicMock(return_value={
                     'bid': 2.0 * val2,
                     'ask': 2.0 * val2,
                     'last': 2.0 * val2
                 }))

    caplog.set_level(logging.DEBUG)
    # Sell as trailing-stop is reached
    assert freqtrade.handle_trade(trade) is True
    stop_multi = 1.1 if is_short else 0.9
    assert log_has(f"ETH/USDT - HIT STOP: current price at {(2.0 * val2):6f}, "
                   f"stoploss is {(2.0 * val1 * stop_multi):6f}, "
                   f"initial stoploss was at {(2.0 * stop_multi):6f}, trade opened at 2.000000",
                   caplog)
    assert trade.exit_reason == ExitType.TRAILING_STOP_LOSS.value


@pytest.mark.parametrize('offset,trail_if_reached,second_sl,is_short', [
    (0, False, 2.0394, False),
    (0.011, False, 2.0394, False),
    (0.055, True, 1.8, False),
    (0, False, 2.1614, True),
    (0.011, False, 2.1614, True),
    (0.055, True, 2.42, True),
])
def test_trailing_stop_loss_positive(
    default_conf_usdt, limit_order, limit_order_open,
    offset, fee, caplog, mocker, trail_if_reached, second_sl, is_short
) -> None:
    enter_price = limit_order[entry_side(is_short)]['price']
    patch_RPCManager(mocker)
    patch_exchange(mocker)
    eside = entry_side(is_short)
    mocker.patch.multiple(
        'freqtrade.exchange.Exchange',
        fetch_ticker=MagicMock(return_value={
            'bid': enter_price - (-0.01 if is_short else 0.01),
            'ask': enter_price - (-0.01 if is_short else 0.01),
            'last': enter_price - (-0.01 if is_short else 0.01),
        }),
        create_order=MagicMock(side_effect=[
            limit_order[eside],
            {'id': 1234553382},
        ]),
        get_fee=fee,
    )
    default_conf_usdt['trailing_stop'] = True
    default_conf_usdt['trailing_stop_positive'] = 0.01
    if offset:
        default_conf_usdt['trailing_stop_positive_offset'] = offset
        default_conf_usdt['trailing_only_offset_is_reached'] = trail_if_reached
    patch_whitelist(mocker, default_conf_usdt)

    freqtrade = FreqtradeBot(default_conf_usdt)
    patch_get_signal(freqtrade, enter_short=is_short, enter_long=not is_short)
    freqtrade.strategy.min_roi_reached = MagicMock(return_value=False)
    freqtrade.enter_positions()

    trade = Trade.query.first()
    assert trade.is_short == is_short
    oobj = Order.parse_from_ccxt_object(limit_order[eside], limit_order[eside]['symbol'], eside)
    trade.update_order(limit_order[eside])
    trade.update_trade(oobj)
    caplog.set_level(logging.DEBUG)
    # stop-loss not reached
    assert freqtrade.handle_trade(trade) is False

    # Raise ticker_usdt above buy price
    mocker.patch(
        'freqtrade.exchange.Exchange.fetch_ticker',
        MagicMock(return_value={
            'bid': enter_price + (-0.06 if is_short else 0.06),
            'ask': enter_price + (-0.06 if is_short else 0.06),
            'last': enter_price + (-0.06 if is_short else 0.06),
        })
    )
    # stop-loss not reached, adjusted stoploss
    assert freqtrade.handle_trade(trade) is False
    caplog_text = (f"ETH/USDT - Using positive stoploss: 0.01 offset: {offset} profit: "
                   f"{'2.49' if not is_short else '2.24'}%")
    if trail_if_reached:
        assert not log_has(caplog_text, caplog)
        assert not log_has("ETH/USDT - Adjusting stoploss...", caplog)
    else:
        assert log_has(caplog_text, caplog)
        assert log_has("ETH/USDT - Adjusting stoploss...", caplog)
    assert pytest.approx(trade.stop_loss) == second_sl
    caplog.clear()

    mocker.patch(
        'freqtrade.exchange.Exchange.fetch_ticker',
        MagicMock(return_value={
            'bid': enter_price + (-0.135 if is_short else 0.125),
            'ask': enter_price + (-0.135 if is_short else 0.125),
            'last': enter_price + (-0.135 if is_short else 0.125),
        })
    )
    assert freqtrade.handle_trade(trade) is False
    assert log_has(
        f"ETH/USDT - Using positive stoploss: 0.01 offset: {offset} profit: "
        f"{'5.72' if not is_short else '5.67'}%",
        caplog
    )
    assert log_has("ETH/USDT - Adjusting stoploss...", caplog)

    mocker.patch(
        'freqtrade.exchange.Exchange.fetch_ticker',
        MagicMock(return_value={
            'bid': enter_price + (-0.02 if is_short else 0.02),
            'ask': enter_price + (-0.02 if is_short else 0.02),
            'last': enter_price + (-0.02 if is_short else 0.02),
        })
    )
    # Lower price again (but still positive)
    assert freqtrade.handle_trade(trade) is True
    assert log_has(
        f"ETH/USDT - HIT STOP: current price at {enter_price + (-0.02 if is_short else 0.02):.6f}, "
        f"stoploss is {trade.stop_loss:.6f}, "
        f"initial stoploss was at {'2.42' if is_short else '1.80'}0000, "
        f"trade opened at {2.2 if is_short else 2.0}00000",
        caplog)
    assert trade.exit_reason == ExitType.TRAILING_STOP_LOSS.value


@pytest.mark.parametrize("is_short", [False, True])
def test_disable_ignore_roi_if_entry_signal(default_conf_usdt, limit_order, limit_order_open,
                                            is_short, fee, mocker) -> None:
    patch_RPCManager(mocker)
    patch_exchange(mocker)
    eside = entry_side(is_short)
    mocker.patch.multiple(
        'freqtrade.exchange.Exchange',
        fetch_ticker=MagicMock(return_value={
            'bid': 2.0,
            'ask': 2.0,
            'last': 2.0
        }),
        create_order=MagicMock(side_effect=[
            limit_order_open[eside],
            {'id': 1234553382},
            {'id': 1234553383}
        ]),
        get_fee=fee,
        _is_dry_limit_order_filled=MagicMock(return_value=False),
    )
    default_conf_usdt['exit_pricing'] = {
        'ignore_roi_if_entry_signal': False
    }
    freqtrade = FreqtradeBot(default_conf_usdt)
    patch_get_signal(freqtrade, enter_short=is_short, enter_long=not is_short)
    freqtrade.strategy.min_roi_reached = MagicMock(return_value=True)

    freqtrade.enter_positions()

    trade = Trade.query.first()
    trade.is_short = is_short

    oobj = Order.parse_from_ccxt_object(
        limit_order[eside], limit_order[eside]['symbol'], eside)
    trade.update_trade(oobj)
    # Sell due to min_roi_reached
    patch_get_signal(freqtrade, enter_long=not is_short, enter_short=is_short, exit_short=is_short)
    assert freqtrade.handle_trade(trade) is True

    # Test if entry-signal is absent
    patch_get_signal(freqtrade)
    assert freqtrade.handle_trade(trade) is True
    assert trade.exit_reason == ExitType.ROI.value


def test_get_real_amount_quote(default_conf_usdt, trades_for_order, buy_order_fee, fee, caplog,
                               mocker):
    mocker.patch('freqtrade.exchange.Exchange.get_trades_for_order', return_value=trades_for_order)
    amount = sum(x['amount'] for x in trades_for_order)
    trade = Trade(
        pair='LTC/ETH',
        amount=amount,
        exchange='binance',
        open_rate=0.245441,
        fee_open=fee.return_value,
        fee_close=fee.return_value,
        open_order_id="123456"
    )
    freqtrade = get_patched_freqtradebot(mocker, default_conf_usdt)

    caplog.clear()
    order_obj = Order.parse_from_ccxt_object(buy_order_fee, 'LTC/ETH', 'buy')
    # Amount is reduced by "fee"
    assert freqtrade.get_real_amount(trade, buy_order_fee, order_obj) == amount - (amount * 0.001)
    assert log_has(
        'Applying fee on amount for Trade(id=None, pair=LTC/ETH, amount=8.00000000, is_short=False,'
        ' leverage=1.0, open_rate=0.24544100, open_since=closed) (from 8.0 to 7.992).',
        caplog
    )


def test_get_real_amount_quote_dust(default_conf_usdt, trades_for_order, buy_order_fee, fee,
                                    caplog, mocker):
    mocker.patch('freqtrade.exchange.Exchange.get_trades_for_order', return_value=trades_for_order)
    walletmock = mocker.patch('freqtrade.wallets.Wallets.update')
    mocker.patch('freqtrade.wallets.Wallets.get_free', return_value=8.1122)
    amount = sum(x['amount'] for x in trades_for_order)
    trade = Trade(
        pair='LTC/ETH',
        amount=amount,
        exchange='binance',
        open_rate=0.245441,
        fee_open=fee.return_value,
        fee_close=fee.return_value,
        open_order_id="123456"
    )
    freqtrade = get_patched_freqtradebot(mocker, default_conf_usdt)

    walletmock.reset_mock()
    order_obj = Order.parse_from_ccxt_object(buy_order_fee, 'LTC/ETH', 'buy')
    # Amount is kept as is
    assert freqtrade.get_real_amount(trade, buy_order_fee, order_obj) == amount
    assert walletmock.call_count == 1
    assert log_has_re(r'Fee amount for Trade.* was in base currency '
                      '- Eating Fee 0.008 into dust', caplog)


def test_get_real_amount_no_trade(default_conf_usdt, buy_order_fee, caplog, mocker, fee):
    mocker.patch('freqtrade.exchange.Exchange.get_trades_for_order', return_value=[])

    amount = buy_order_fee['amount']
    trade = Trade(
        pair='LTC/ETH',
        amount=amount,
        exchange='binance',
        open_rate=0.245441,
        fee_open=fee.return_value,
        fee_close=fee.return_value,
        open_order_id="123456"
    )
    freqtrade = get_patched_freqtradebot(mocker, default_conf_usdt)

    order_obj = Order.parse_from_ccxt_object(buy_order_fee, 'LTC/ETH', 'buy')
    # Amount is reduced by "fee"
    assert freqtrade.get_real_amount(trade, buy_order_fee, order_obj) == amount
    assert log_has(
        'Applying fee on amount for Trade(id=None, pair=LTC/ETH, amount=8.00000000, '
        'is_short=False, leverage=1.0, open_rate=0.24544100, open_since=closed) failed: '
        'myTrade-Dict empty found',
        caplog
    )


@pytest.mark.parametrize(
    'fee_par,fee_reduction_amount,use_ticker_usdt_rate,expected_log', [
        # basic, amount does not change
        ({'cost': 0.008, 'currency': 'ETH'}, 0, False, None),
        # no currency in fee
        ({'cost': 0.004, 'currency': None}, 0, True, None),
        # BNB no rate
        ({'cost': 0.00094518, 'currency': 'BNB'}, 0, True, (
            'Fee for Trade Trade(id=None, pair=LTC/ETH, amount=8.00000000, is_short=False, '
            'leverage=1.0, open_rate=0.24544100, open_since=closed) [buy]: 0.00094518 BNB -'
            ' rate: None'
        )),
        # from order
        ({'cost': 0.004, 'currency': 'LTC'}, 0.004, False, (
            'Applying fee on amount for Trade(id=None, pair=LTC/ETH, amount=8.00000000, '
            'is_short=False, leverage=1.0, open_rate=0.24544100, open_since=closed) (from'
            ' 8.0 to 7.996).'
        )),
        # invalid, no currency in from fee dict
        ({'cost': 0.008, 'currency': None}, 0, True, None),
    ])
def test_get_real_amount(
    default_conf_usdt, trades_for_order, buy_order_fee, fee, mocker, caplog,
    fee_par, fee_reduction_amount, use_ticker_usdt_rate, expected_log
):

    buy_order = deepcopy(buy_order_fee)
    buy_order['fee'] = fee_par
    trades_for_order[0]['fee'] = fee_par

    mocker.patch('freqtrade.exchange.Exchange.get_trades_for_order', return_value=trades_for_order)
    amount = sum(x['amount'] for x in trades_for_order)
    trade = Trade(
        pair='LTC/ETH',
        amount=amount,
        exchange='binance',
        fee_open=fee.return_value,
        fee_close=fee.return_value,
        open_rate=0.245441,
        open_order_id="123456"
    )
    freqtrade = get_patched_freqtradebot(mocker, default_conf_usdt)

    if not use_ticker_usdt_rate:
        mocker.patch('freqtrade.exchange.Exchange.fetch_ticker', side_effect=ExchangeError)

    caplog.clear()
    order_obj = Order.parse_from_ccxt_object(buy_order_fee, 'LTC/ETH', 'buy')
    assert freqtrade.get_real_amount(trade, buy_order, order_obj) == amount - fee_reduction_amount

    if expected_log:
        assert log_has(expected_log, caplog)


@pytest.mark.parametrize(
    'fee_cost, fee_currency, fee_reduction_amount, expected_fee, expected_log_amount', [
        # basic, amount is reduced by fee
        (None, None, 0.001, 0.001, 7.992),
        # different fee currency on both trades, fee is average of both trade's fee
        (0.02, 'BNB', 0.0005, 0.001518575, 7.996),
    ])
def test_get_real_amount_multi(
    default_conf_usdt, trades_for_order2, buy_order_fee, caplog, fee, mocker, markets,
    fee_cost, fee_currency, fee_reduction_amount, expected_fee, expected_log_amount,
):

    trades_for_order = deepcopy(trades_for_order2)
    if fee_cost:
        trades_for_order[0]['fee']['cost'] = fee_cost
    if fee_currency:
        trades_for_order[0]['fee']['currency'] = fee_currency

    mocker.patch('freqtrade.exchange.Exchange.get_trades_for_order', return_value=trades_for_order)
    amount = float(sum(x['amount'] for x in trades_for_order))
    default_conf_usdt['stake_currency'] = "ETH"

    trade = Trade(
        pair='LTC/ETH',
        amount=amount,
        exchange='binance',
        fee_open=fee.return_value,
        fee_close=fee.return_value,
        open_rate=0.245441,
        open_order_id="123456"
    )

    # Fake markets entry to enable fee parsing
    markets['BNB/ETH'] = markets['ETH/USDT']
    freqtrade = get_patched_freqtradebot(mocker, default_conf_usdt)
    mocker.patch('freqtrade.exchange.Exchange.markets', PropertyMock(return_value=markets))
    mocker.patch('freqtrade.exchange.Exchange.fetch_ticker',
                 return_value={'ask': 0.19, 'last': 0.2})

    # Amount is reduced by "fee"
    expected_amount = amount - (amount * fee_reduction_amount)
    order_obj = Order.parse_from_ccxt_object(buy_order_fee, 'LTC/ETH', 'buy')
    assert freqtrade.get_real_amount(trade, buy_order_fee, order_obj) == expected_amount
    assert log_has(
        (
            'Applying fee on amount for Trade(id=None, pair=LTC/ETH, amount=8.00000000, '
            'is_short=False, leverage=1.0, open_rate=0.24544100, open_since=closed) '
            f'(from 8.0 to {expected_log_amount}).'
        ),
        caplog
    )

    assert trade.fee_open == expected_fee
    assert trade.fee_close == expected_fee
    assert trade.fee_open_cost is not None
    assert trade.fee_open_currency is not None
    assert trade.fee_close_cost is None
    assert trade.fee_close_currency is None


def test_get_real_amount_invalid_order(default_conf_usdt, trades_for_order, buy_order_fee, fee,
                                       mocker):
    limit_buy_order_usdt = deepcopy(buy_order_fee)
    limit_buy_order_usdt['fee'] = {'cost': 0.004}

    mocker.patch('freqtrade.exchange.Exchange.get_trades_for_order', return_value=[])
    amount = float(sum(x['amount'] for x in trades_for_order))
    trade = Trade(
        pair='LTC/ETH',
        amount=amount,
        exchange='binance',
        fee_open=fee.return_value,
        fee_close=fee.return_value,
        open_rate=0.245441,
        open_order_id="123456"
    )
    freqtrade = get_patched_freqtradebot(mocker, default_conf_usdt)

    order_obj = Order.parse_from_ccxt_object(buy_order_fee, 'LTC/ETH', 'buy')
    # Amount does not change
    assert freqtrade.get_real_amount(trade, limit_buy_order_usdt, order_obj) == amount


def test_get_real_amount_fees_order(default_conf_usdt, market_buy_order_usdt_doublefee,
                                    fee, mocker):

    tfo_mock = mocker.patch('freqtrade.exchange.Exchange.get_trades_for_order', return_value=[])
    mocker.patch('freqtrade.exchange.Exchange.get_valid_pair_combination', return_value='BNB/USDT')
    mocker.patch('freqtrade.exchange.Exchange.fetch_ticker', return_value={'last': 200})
    trade = Trade(
        pair='LTC/USDT',
        amount=30.0,
        exchange='binance',
        fee_open=fee.return_value,
        fee_close=fee.return_value,
        open_rate=0.245441,
        open_order_id="123456"
    )
    freqtrade = get_patched_freqtradebot(mocker, default_conf_usdt)

    # Amount does not change
    assert trade.fee_open == 0.0025
    order_obj = Order.parse_from_ccxt_object(market_buy_order_usdt_doublefee, 'LTC/ETH', 'buy')
    assert freqtrade.get_real_amount(trade, market_buy_order_usdt_doublefee, order_obj) == 30.0
    assert tfo_mock.call_count == 0
    # Fetch fees from trades dict if available to get "proper" values
    assert round(trade.fee_open, 4) == 0.001


def test_get_real_amount_wrong_amount(default_conf_usdt, trades_for_order, buy_order_fee, fee,
                                      mocker):
    limit_buy_order_usdt = deepcopy(buy_order_fee)
    limit_buy_order_usdt['amount'] = limit_buy_order_usdt['amount'] - 0.001

    mocker.patch('freqtrade.exchange.Exchange.get_trades_for_order', return_value=trades_for_order)
    amount = float(sum(x['amount'] for x in trades_for_order))
    trade = Trade(
        pair='LTC/ETH',
        amount=amount,
        exchange='binance',
        open_rate=0.245441,
        fee_open=fee.return_value,
        fee_close=fee.return_value,
        open_order_id="123456"
    )
    freqtrade = get_patched_freqtradebot(mocker, default_conf_usdt)

    order_obj = Order.parse_from_ccxt_object(buy_order_fee, 'LTC/ETH', 'buy')
    # Amount does not change
    with pytest.raises(DependencyException, match=r"Half bought\? Amounts don't match"):
        freqtrade.get_real_amount(trade, limit_buy_order_usdt, order_obj)


def test_get_real_amount_wrong_amount_rounding(default_conf_usdt, trades_for_order, buy_order_fee,
                                               fee, mocker):
    # Floats should not be compared directly.
    limit_buy_order_usdt = deepcopy(buy_order_fee)
    trades_for_order[0]['amount'] = trades_for_order[0]['amount'] + 1e-15

    mocker.patch('freqtrade.exchange.Exchange.get_trades_for_order', return_value=trades_for_order)
    amount = float(sum(x['amount'] for x in trades_for_order))
    trade = Trade(
        pair='LTC/ETH',
        amount=amount,
        exchange='binance',
        fee_open=fee.return_value,
        fee_close=fee.return_value,
        open_rate=0.245441,
        open_order_id="123456"
    )
    freqtrade = get_patched_freqtradebot(mocker, default_conf_usdt)

    order_obj = Order.parse_from_ccxt_object(buy_order_fee, 'LTC/ETH', 'buy')
    # Amount changes by fee amount.
    assert isclose(
        freqtrade.get_real_amount(trade, limit_buy_order_usdt, order_obj),
        amount - (amount * 0.001),
        abs_tol=MATH_CLOSE_PREC,
    )


def test_get_real_amount_open_trade_usdt(default_conf_usdt, fee, mocker):
    amount = 12345
    trade = Trade(
        pair='LTC/ETH',
        amount=amount,
        exchange='binance',
        open_rate=0.245441,
        fee_open=fee.return_value,
        fee_close=fee.return_value,
        open_order_id="123456"
    )
    order = {
        'id': 'mocked_order',
        'amount': amount,
        'status': 'open',
        'side': 'buy',
    }
    freqtrade = get_patched_freqtradebot(mocker, default_conf_usdt)
    order_obj = Order.parse_from_ccxt_object(order, 'LTC/ETH', 'buy')
    assert freqtrade.get_real_amount(trade, order, order_obj) == amount


@pytest.mark.parametrize('amount,fee_abs,wallet,amount_exp', [
    (8.0, 0.0, 10, 8),
    (8.0, 0.0, 0, 8),
    (8.0, 0.1, 0, 7.9),
    (8.0, 0.1, 10, 8),
    (8.0, 0.1, 8.0, 8.0),
    (8.0, 0.1, 7.9, 7.9),
])
def test_apply_fee_conditional(default_conf_usdt, fee, mocker,
                               amount, fee_abs, wallet, amount_exp):
    walletmock = mocker.patch('freqtrade.wallets.Wallets.update')
    mocker.patch('freqtrade.wallets.Wallets.get_free', return_value=wallet)
    trade = Trade(
        pair='LTC/ETH',
        amount=amount,
        exchange='binance',
        open_rate=0.245441,
        fee_open=fee.return_value,
        fee_close=fee.return_value,
        open_order_id="123456"
    )
    freqtrade = get_patched_freqtradebot(mocker, default_conf_usdt)

    walletmock.reset_mock()
    # Amount is kept as is
    assert freqtrade.apply_fee_conditional(trade, 'LTC', amount, fee_abs) == amount_exp
    assert walletmock.call_count == 1


@pytest.mark.parametrize("delta, is_high_delta", [
    (0.1, False),
    (100, True),
])
@pytest.mark.parametrize('is_short', [False, True])
def test_order_book_depth_of_market(
    default_conf_usdt, ticker_usdt, limit_order_open,
    fee, mocker, order_book_l2, delta, is_high_delta, is_short
):
    ticker_side = 'ask' if is_short else 'bid'

    default_conf_usdt['entry_pricing']['check_depth_of_market']['enabled'] = True
    default_conf_usdt['entry_pricing']['check_depth_of_market']['bids_to_ask_delta'] = delta
    patch_RPCManager(mocker)
    patch_exchange(mocker)
    mocker.patch('freqtrade.exchange.Exchange.fetch_l2_order_book', order_book_l2)
    mocker.patch.multiple(
        'freqtrade.exchange.Exchange',
        fetch_ticker=ticker_usdt,
        create_order=MagicMock(return_value=limit_order_open[entry_side(is_short)]),
        get_fee=fee,
    )

    # Save state of current whitelist
    whitelist = deepcopy(default_conf_usdt['exchange']['pair_whitelist'])
    freqtrade = FreqtradeBot(default_conf_usdt)
    patch_get_signal(freqtrade, enter_short=is_short, enter_long=not is_short)
    freqtrade.enter_positions()

    trade = Trade.query.first()
    if is_high_delta:
        assert trade is None
    else:
        trade.is_short = is_short
        assert trade is not None
        assert pytest.approx(trade.stake_amount) == 60.0
        assert trade.is_open
        assert trade.open_date is not None
        assert trade.exchange == 'binance'

        assert len(Trade.query.all()) == 1

        # Simulate fulfilled LIMIT_BUY order for trade
        oobj = Order.parse_from_ccxt_object(
            limit_order_open[entry_side(is_short)], 'ADA/USDT', entry_side(is_short))
        trade.update_trade(oobj)

        assert trade.open_rate == ticker_usdt.return_value[ticker_side]
        assert whitelist == default_conf_usdt['exchange']['pair_whitelist']


@pytest.mark.parametrize('exception_thrown,ask,last,order_book_top,order_book', [
    (False, 0.045, 0.046, 2, None),
    (True,  0.042, 0.046, 1, {'bids': [[]], 'asks': [[]]})
])
def test_order_book_entry_pricing1(mocker, default_conf_usdt, order_book_l2, exception_thrown,
                                   ask, last, order_book_top, order_book, caplog) -> None:
    """
    test if function get_rate will return the order book price instead of the ask rate
    """
    patch_exchange(mocker)
    ticker_usdt_mock = MagicMock(return_value={'ask': ask, 'last': last})
    mocker.patch.multiple(
        'freqtrade.exchange.Exchange',
        fetch_l2_order_book=MagicMock(return_value=order_book) if order_book else order_book_l2,
        fetch_ticker=ticker_usdt_mock,
    )
    default_conf_usdt['exchange']['name'] = 'binance'
    default_conf_usdt['entry_pricing']['use_order_book'] = True
    default_conf_usdt['entry_pricing']['order_book_top'] = order_book_top
    default_conf_usdt['entry_pricing']['price_last_balance'] = 0
    default_conf_usdt['telegram']['enabled'] = False

    freqtrade = FreqtradeBot(default_conf_usdt)
    if exception_thrown:
        with pytest.raises(PricingError):
            freqtrade.exchange.get_rate('ETH/USDT', side="entry", is_short=False, refresh=True)
        assert log_has_re(
            r'ETH/USDT - Entry Price at location 1 from orderbook could not be determined.', caplog)
    else:
        assert freqtrade.exchange.get_rate(
            'ETH/USDT', side="entry", is_short=False, refresh=True) == 0.043935
        assert ticker_usdt_mock.call_count == 0


def test_check_depth_of_market(default_conf_usdt, mocker, order_book_l2) -> None:
    """
    test check depth of market
    """
    patch_exchange(mocker)
    mocker.patch.multiple(
        'freqtrade.exchange.Exchange',
        fetch_l2_order_book=order_book_l2
    )
    default_conf_usdt['telegram']['enabled'] = False
    default_conf_usdt['exchange']['name'] = 'binance'
    default_conf_usdt['entry_pricing']['check_depth_of_market']['enabled'] = True
    # delta is 100 which is impossible to reach. hence function will return false
    default_conf_usdt['entry_pricing']['check_depth_of_market']['bids_to_ask_delta'] = 100
    freqtrade = FreqtradeBot(default_conf_usdt)

    conf = default_conf_usdt['entry_pricing']['check_depth_of_market']
    assert freqtrade._check_depth_of_market('ETH/BTC', conf, side=SignalDirection.LONG) is False


@pytest.mark.parametrize('is_short', [False, True])
def test_order_book_exit_pricing(
        default_conf_usdt, limit_buy_order_usdt_open, limit_buy_order_usdt, fee, is_short,
        limit_sell_order_usdt_open, mocker, order_book_l2, caplog) -> None:
    """
    test order book ask strategy
    """
    mocker.patch('freqtrade.exchange.Exchange.fetch_l2_order_book', order_book_l2)
    default_conf_usdt['exchange']['name'] = 'binance'
    default_conf_usdt['exit_pricing']['use_order_book'] = True
    default_conf_usdt['exit_pricing']['order_book_top'] = 1
    default_conf_usdt['telegram']['enabled'] = False
    patch_RPCManager(mocker)
    patch_exchange(mocker)
    mocker.patch.multiple(
        'freqtrade.exchange.Exchange',
        fetch_ticker=MagicMock(return_value={
            'bid': 1.9,
            'ask': 2.2,
            'last': 1.9
        }),
        create_order=MagicMock(side_effect=[
            limit_buy_order_usdt_open,
            limit_sell_order_usdt_open,
        ]),
        get_fee=fee,
    )
    freqtrade = FreqtradeBot(default_conf_usdt)
    patch_get_signal(freqtrade)

    freqtrade.enter_positions()

    trade = Trade.query.first()
    assert trade

    time.sleep(0.01)  # Race condition fix
    oobj = Order.parse_from_ccxt_object(limit_buy_order_usdt, limit_buy_order_usdt['symbol'], 'buy')
    trade.update_trade(oobj)
    freqtrade.wallets.update()
    assert trade.is_open is True

    if is_short:
        patch_get_signal(freqtrade, enter_long=False,  exit_short=True)
    else:
        patch_get_signal(freqtrade, enter_long=False, exit_long=True)
    assert freqtrade.handle_trade(trade) is True
    assert trade.close_rate_requested == order_book_l2.return_value['asks'][0][0]

    mocker.patch('freqtrade.exchange.Exchange.fetch_l2_order_book',
                 return_value={'bids': [[]], 'asks': [[]]})
    with pytest.raises(PricingError):
        freqtrade.handle_trade(trade)
    pair = 'ETH/USDT'
    assert log_has_re(
        rf"{pair} - Exit Price at location 1 from orderbook could not be determined\..*",
        caplog)


def test_startup_state(default_conf_usdt, mocker):
    default_conf_usdt['pairlist'] = {'method': 'VolumePairList',
                                     'config': {'number_assets': 20}
                                     }
    mocker.patch('freqtrade.exchange.Exchange.exchange_has', MagicMock(return_value=True))
    worker = get_patched_worker(mocker, default_conf_usdt)
    assert worker.freqtrade.state is State.RUNNING


def test_startup_trade_reinit(default_conf_usdt, edge_conf, mocker):

    mocker.patch('freqtrade.exchange.Exchange.exchange_has', MagicMock(return_value=True))
    reinit_mock = MagicMock()
    mocker.patch('freqtrade.persistence.Trade.stoploss_reinitialization', reinit_mock)

    ftbot = get_patched_freqtradebot(mocker, default_conf_usdt)
    ftbot.startup()
    assert reinit_mock.call_count == 1

    reinit_mock.reset_mock()

    ftbot = get_patched_freqtradebot(mocker, edge_conf)
    ftbot.startup()
    assert reinit_mock.call_count == 0


@pytest.mark.usefixtures("init_persistence")
def test_sync_wallet_dry_run(mocker, default_conf_usdt, ticker_usdt, fee, limit_buy_order_usdt_open,
                             caplog):
    default_conf_usdt['dry_run'] = True
    # Initialize to 2 times stake amount
    default_conf_usdt['dry_run_wallet'] = 120.0
    default_conf_usdt['max_open_trades'] = 2
    default_conf_usdt['tradable_balance_ratio'] = 1.0
    patch_exchange(mocker)
    mocker.patch.multiple(
        'freqtrade.exchange.Exchange',
        fetch_ticker=ticker_usdt,
        create_order=MagicMock(return_value=limit_buy_order_usdt_open),
        get_fee=fee,
    )

    bot = get_patched_freqtradebot(mocker, default_conf_usdt)
    patch_get_signal(bot)
    assert bot.wallets.get_free('USDT') == 120.0

    n = bot.enter_positions()
    assert n == 2
    trades = Trade.query.all()
    assert len(trades) == 2

    bot.config['max_open_trades'] = 3
    n = bot.enter_positions()
    assert n == 0
    assert log_has_re(r"Unable to create trade for XRP/USDT: "
                      r"Available balance \(0.0 USDT\) is lower than stake amount \(60.0 USDT\)",
                      caplog)


@pytest.mark.usefixtures("init_persistence")
@pytest.mark.parametrize("is_short,buy_calls,sell_calls", [
    (False, 1, 2),
    (True, 1, 2),
])
def test_cancel_all_open_orders(mocker, default_conf_usdt, fee, limit_order, limit_order_open,
                                is_short, buy_calls, sell_calls):
    default_conf_usdt['cancel_open_orders_on_exit'] = True
    mocker.patch(
        'freqtrade.exchange.Exchange.fetch_order',
        side_effect=[
            ExchangeError(),
            limit_order[exit_side(is_short)],
            limit_order_open[entry_side(is_short)],
            limit_order_open[exit_side(is_short)],
        ]
    )
    buy_mock = mocker.patch('freqtrade.freqtradebot.FreqtradeBot.handle_cancel_enter')
    sell_mock = mocker.patch('freqtrade.freqtradebot.FreqtradeBot.handle_cancel_exit')

    freqtrade = get_patched_freqtradebot(mocker, default_conf_usdt)
    create_mock_trades(fee, is_short=is_short)
    trades = Trade.query.all()
    assert len(trades) == MOCK_TRADE_COUNT
    freqtrade.cancel_all_open_orders()
    assert buy_mock.call_count == buy_calls
    assert sell_mock.call_count == sell_calls


@pytest.mark.usefixtures("init_persistence")
@pytest.mark.parametrize("is_short", [False, True])
def test_check_for_open_trades(mocker, default_conf_usdt, fee, is_short):
    freqtrade = get_patched_freqtradebot(mocker, default_conf_usdt)

    freqtrade.check_for_open_trades()
    assert freqtrade.rpc.send_msg.call_count == 0

    create_mock_trades(fee, is_short)
    trade = Trade.query.first()
    trade.is_short = is_short
    trade.is_open = True

    freqtrade.check_for_open_trades()
    assert freqtrade.rpc.send_msg.call_count == 1
    assert 'Handle these trades manually' in freqtrade.rpc.send_msg.call_args[0][0]['status']


@pytest.mark.parametrize("is_short", [False, True])
@pytest.mark.usefixtures("init_persistence")
def test_startup_update_open_orders(mocker, default_conf_usdt, fee, caplog, is_short):
    freqtrade = get_patched_freqtradebot(mocker, default_conf_usdt)
    create_mock_trades(fee, is_short=is_short)

    freqtrade.startup_update_open_orders()
    assert not log_has_re(r"Error updating Order .*", caplog)
    caplog.clear()

    freqtrade.config['dry_run'] = False
    freqtrade.startup_update_open_orders()

    assert len(Order.get_open_orders()) == 3
    matching_buy_order = mock_order_4(is_short=is_short)
    matching_buy_order.update({
        'status': 'closed',
    })
    mocker.patch('freqtrade.exchange.Exchange.fetch_order', return_value=matching_buy_order)
    freqtrade.startup_update_open_orders()
    # Only stoploss and sell orders are kept open
    assert len(Order.get_open_orders()) == 2

    caplog.clear()
    mocker.patch('freqtrade.exchange.Exchange.fetch_order', side_effect=ExchangeError)
    freqtrade.startup_update_open_orders()
    assert log_has_re(r"Error updating Order .*", caplog)

    mocker.patch('freqtrade.exchange.Exchange.fetch_order', side_effect=InvalidOrderException)
    hto_mock = mocker.patch('freqtrade.freqtradebot.FreqtradeBot.handle_timedout_order')
    # Orders which are no longer found after X days should be assumed as canceled.
    freqtrade.startup_update_open_orders()
    assert log_has_re(r"Order is older than \d days.*", caplog)
    assert hto_mock.call_count == 2
    assert hto_mock.call_args_list[0][0][0]['status'] == 'canceled'
    assert hto_mock.call_args_list[1][0][0]['status'] == 'canceled'


@pytest.mark.usefixtures("init_persistence")
@pytest.mark.parametrize("is_short", [False, True])
def test_update_closed_trades_without_assigned_fees(mocker, default_conf_usdt, fee, is_short):
    freqtrade = get_patched_freqtradebot(mocker, default_conf_usdt)

    def patch_with_fee(order):
        order.update({'fee': {'cost': 0.1, 'rate': 0.01,
                      'currency': order['symbol'].split('/')[0]}})
        return order

    mocker.patch('freqtrade.exchange.Exchange.fetch_order_or_stoploss_order',
                 side_effect=[
                     patch_with_fee(mock_order_2_sell(is_short=is_short)),
                     patch_with_fee(mock_order_3_sell(is_short=is_short)),
                     patch_with_fee(mock_order_1(is_short=is_short)),
                     patch_with_fee(mock_order_2(is_short=is_short)),
                     patch_with_fee(mock_order_3(is_short=is_short)),
                     patch_with_fee(mock_order_4(is_short=is_short)),
                 ]
                 )

    create_mock_trades(fee, is_short=is_short)
    trades = Trade.get_trades().all()
    assert len(trades) == MOCK_TRADE_COUNT
    for trade in trades:
        trade.is_short = is_short
        assert trade.fee_open_cost is None
        assert trade.fee_open_currency is None
        assert trade.fee_close_cost is None
        assert trade.fee_close_currency is None

    freqtrade.update_closed_trades_without_assigned_fees()

    # Does nothing for dry-run
    trades = Trade.get_trades().all()
    assert len(trades) == MOCK_TRADE_COUNT
    for trade in trades:
        assert trade.fee_open_cost is None
        assert trade.fee_open_currency is None
        assert trade.fee_close_cost is None
        assert trade.fee_close_currency is None

    freqtrade.config['dry_run'] = False

    freqtrade.update_closed_trades_without_assigned_fees()

    trades = Trade.get_trades().all()
    assert len(trades) == MOCK_TRADE_COUNT

    for trade in trades:
        if trade.is_open:
            # Exclude Trade 4 - as the order is still open.
            if trade.select_order(entry_side(is_short), False):
                assert trade.fee_open_cost is not None
                assert trade.fee_open_currency is not None
            else:
                assert trade.fee_open_cost is None
                assert trade.fee_open_currency is None

        else:
            assert trade.fee_close_cost is not None
            assert trade.fee_close_currency is not None


@pytest.mark.usefixtures("init_persistence")
@pytest.mark.parametrize("is_short", [False, True])
def test_reupdate_enter_order_fees(mocker, default_conf_usdt, fee, caplog, is_short):
    freqtrade = get_patched_freqtradebot(mocker, default_conf_usdt)
    mock_uts = mocker.patch('freqtrade.freqtradebot.FreqtradeBot.update_trade_state')

    mocker.patch('freqtrade.exchange.Exchange.fetch_order_or_stoploss_order',
                 return_value={'status': 'open'})
    create_mock_trades(fee, is_short)
    trades = Trade.get_trades().all()

    freqtrade.handle_insufficient_funds(trades[3])
    # assert log_has_re(r"Trying to reupdate buy fees for .*", caplog)
    assert mock_uts.call_count == 1
    assert mock_uts.call_args_list[0][0][0] == trades[3]
    assert mock_uts.call_args_list[0][0][1] == mock_order_4(is_short)['id']
    assert log_has_re(r"Trying to refind lost order for .*", caplog)
    mock_uts.reset_mock()
    caplog.clear()

    # Test with trade without orders
    trade = Trade(
        pair='XRP/ETH',
        stake_amount=60.0,
        fee_open=fee.return_value,
        fee_close=fee.return_value,
        open_date=arrow.utcnow().datetime,
        is_open=True,
        amount=30,
        open_rate=2.0,
        exchange='binance',
        is_short=is_short
    )
    Trade.query.session.add(trade)

    freqtrade.handle_insufficient_funds(trade)
    # assert log_has_re(r"Trying to reupdate buy fees for .*", caplog)
    assert mock_uts.call_count == 0


@pytest.mark.usefixtures("init_persistence")
@pytest.mark.parametrize("is_short", [False, True])
def test_handle_insufficient_funds(mocker, default_conf_usdt, fee, is_short, caplog):
    caplog.set_level(logging.DEBUG)
    freqtrade = get_patched_freqtradebot(mocker, default_conf_usdt)
    mock_uts = mocker.patch('freqtrade.freqtradebot.FreqtradeBot.update_trade_state')

    mock_fo = mocker.patch('freqtrade.exchange.Exchange.fetch_order_or_stoploss_order',
                           return_value={'status': 'open'})

    def reset_open_orders(trade):
        trade.open_order_id = None
        trade.stoploss_order_id = None
        trade.is_short = is_short

    create_mock_trades(fee, is_short=is_short)
    trades = Trade.get_trades().all()

    caplog.clear()

    # No open order
    trade = trades[0]
    reset_open_orders(trade)
    assert trade.open_order_id is None
    assert trade.stoploss_order_id is None

    freqtrade.handle_insufficient_funds(trade)
    order = mock_order_1(is_short=is_short)
    assert log_has_re(r"Order Order(.*order_id=" + order['id'] + ".*) is no longer open.", caplog)
    assert mock_fo.call_count == 0
    assert mock_uts.call_count == 0
    # No change to orderid - as update_trade_state is mocked
    assert trade.open_order_id is None
    assert trade.stoploss_order_id is None

    caplog.clear()
    mock_fo.reset_mock()

    # Open buy order
    trade = trades[3]
    reset_open_orders(trade)
    assert trade.open_order_id is None
    assert trade.stoploss_order_id is None

    freqtrade.handle_insufficient_funds(trade)
    order = mock_order_4(is_short=is_short)
    assert log_has_re(r"Trying to refind Order\(.*", caplog)
    assert mock_fo.call_count == 1
    assert mock_uts.call_count == 1
    # Found open buy order
    assert trade.open_order_id is not None
    assert trade.stoploss_order_id is None

    caplog.clear()
    mock_fo.reset_mock()

    # Open stoploss order
    trade = trades[4]
    reset_open_orders(trade)
    assert trade.open_order_id is None
    assert trade.stoploss_order_id is None

    freqtrade.handle_insufficient_funds(trade)
    order = mock_order_5_stoploss(is_short=is_short)
    assert log_has_re(r"Trying to refind Order\(.*", caplog)
    assert mock_fo.call_count == 1
    assert mock_uts.call_count == 2
    # stoploss_order_id is "refound" and added to the trade
    assert trade.open_order_id is None
    assert trade.stoploss_order_id is not None

    caplog.clear()
    mock_fo.reset_mock()
    mock_uts.reset_mock()

    # Open sell order
    trade = trades[5]
    reset_open_orders(trade)
    assert trade.open_order_id is None
    assert trade.stoploss_order_id is None

    freqtrade.handle_insufficient_funds(trade)
    order = mock_order_6_sell(is_short=is_short)
    assert log_has_re(r"Trying to refind Order\(.*", caplog)
    assert mock_fo.call_count == 1
    assert mock_uts.call_count == 1
    # sell-orderid is "refound" and added to the trade
    assert trade.open_order_id == order['id']
    assert trade.stoploss_order_id is None

    caplog.clear()

    # Test error case
    mock_fo = mocker.patch('freqtrade.exchange.Exchange.fetch_order_or_stoploss_order',
                           side_effect=ExchangeError())
    order = mock_order_5_stoploss(is_short=is_short)

    freqtrade.handle_insufficient_funds(trades[4])
    assert log_has(f"Error updating {order['id']}.", caplog)


def test_get_valid_price(mocker, default_conf_usdt) -> None:
    patch_RPCManager(mocker)
    patch_exchange(mocker)
    freqtrade = FreqtradeBot(default_conf_usdt)
    freqtrade.config['custom_price_max_distance_ratio'] = 0.02

    custom_price_string = "10"
    custom_price_badstring = "10abc"
    custom_price_float = 10.0
    custom_price_int = 10

    custom_price_over_max_alwd = 11.0
    custom_price_under_min_alwd = 9.0
    proposed_price = 10.1

    valid_price_from_string = freqtrade.get_valid_price(custom_price_string, proposed_price)
    valid_price_from_badstring = freqtrade.get_valid_price(custom_price_badstring, proposed_price)
    valid_price_from_int = freqtrade.get_valid_price(custom_price_int, proposed_price)
    valid_price_from_float = freqtrade.get_valid_price(custom_price_float, proposed_price)

    valid_price_at_max_alwd = freqtrade.get_valid_price(custom_price_over_max_alwd, proposed_price)
    valid_price_at_min_alwd = freqtrade.get_valid_price(custom_price_under_min_alwd, proposed_price)

    assert isinstance(valid_price_from_string, float)
    assert isinstance(valid_price_from_badstring, float)
    assert isinstance(valid_price_from_int, float)
    assert isinstance(valid_price_from_float, float)

    assert valid_price_from_string == custom_price_float
    assert valid_price_from_badstring == proposed_price
    assert valid_price_from_int == custom_price_int
    assert valid_price_from_float == custom_price_float

    assert valid_price_at_max_alwd < custom_price_over_max_alwd
    assert valid_price_at_max_alwd > proposed_price

    assert valid_price_at_min_alwd > custom_price_under_min_alwd
    assert valid_price_at_min_alwd < proposed_price


@pytest.mark.parametrize('trading_mode,calls,t1,t2', [
    ('spot', 0, "2021-09-01 00:00:00", "2021-09-01 08:00:00"),
    ('margin', 0, "2021-09-01 00:00:00", "2021-09-01 08:00:00"),
    ('futures', 31, "2021-09-01 00:00:02", "2021-09-01 08:00:01"),
    ('futures', 32, "2021-08-31 23:59:59", "2021-09-01 08:00:01"),
    ('futures', 32, "2021-09-01 00:00:02", "2021-09-01 08:00:02"),
    ('futures', 33, "2021-08-31 23:59:59", "2021-09-01 08:00:02"),
    ('futures', 33, "2021-08-31 23:59:59", "2021-09-01 08:00:03"),
    ('futures', 33, "2021-08-31 23:59:59", "2021-09-01 08:00:04"),
    ('futures', 33, "2021-08-31 23:59:59", "2021-09-01 08:00:05"),
    ('futures', 33, "2021-08-31 23:59:59", "2021-09-01 08:00:06"),
    ('futures', 33, "2021-08-31 23:59:59", "2021-09-01 08:00:07"),
    ('futures', 33, "2021-08-31 23:59:58", "2021-09-01 08:00:07"),
])
def test_update_funding_fees_schedule(mocker, default_conf, trading_mode, calls, time_machine,
                                      t1, t2):
    time_machine.move_to(f"{t1} +00:00")

    patch_RPCManager(mocker)
    patch_exchange(mocker)
    mocker.patch('freqtrade.freqtradebot.FreqtradeBot.update_funding_fees', return_value=True)
    default_conf['trading_mode'] = trading_mode
    default_conf['margin_mode'] = 'isolated'
    freqtrade = get_patched_freqtradebot(mocker, default_conf)

    time_machine.move_to(f"{t2} +00:00")
    # Check schedule jobs in debugging with freqtrade._schedule.jobs
    freqtrade._schedule.run_pending()

    assert freqtrade.update_funding_fees.call_count == calls


@pytest.mark.parametrize('schedule_off', [False, True])
@pytest.mark.parametrize('is_short', [True, False])
def test_update_funding_fees(
    mocker,
    default_conf,
    time_machine,
    fee,
    ticker_usdt_sell_up,
    is_short,
    limit_order_open,
    schedule_off
):
    """
    nominal_value = mark_price * size
    funding_fee = nominal_value * funding_rate
    size = 123
    "LTC/USDT"
        time: 0, mark: 3.3, fundRate: 0.00032583, nominal_value: 405.9, fundFee: 0.132254397
        time: 8, mark: 3.2, fundRate: 0.00024472, nominal_value: 393.6, fundFee: 0.096321792
    "ETH/USDT"
        time: 0, mark: 2.4, fundRate: 0.0001, nominal_value: 295.2, fundFee: 0.02952
        time: 8, mark: 2.5, fundRate: 0.0001, nominal_value: 307.5, fundFee: 0.03075
    "ETC/USDT"
        time: 0, mark: 4.3, fundRate: 0.00031077, nominal_value: 528.9, fundFee: 0.164366253
        time: 8, mark: 4.1, fundRate: 0.00022655, nominal_value: 504.3, fundFee: 0.114249165
    "XRP/USDT"
        time: 0, mark: 1.2, fundRate: 0.00049426, nominal_value: 147.6, fundFee: 0.072952776
        time: 8, mark: 1.2, fundRate: 0.00032715, nominal_value: 147.6, fundFee: 0.04828734
    """
    # SETUP
    time_machine.move_to("2021-09-01 00:00:00 +00:00")

    open_order = limit_order_open[entry_side(is_short)]
    open_exit_order = limit_order_open[exit_side(is_short)]
    bid = 0.11
    enter_rate_mock = MagicMock(return_value=bid)
    enter_mm = MagicMock(return_value=open_order)
    patch_RPCManager(mocker)
    patch_exchange(mocker)
    default_conf['trading_mode'] = 'futures'
    default_conf['margin_mode'] = 'isolated'

    date_midnight = arrow.get('2021-09-01 00:00:00').datetime
    date_eight = arrow.get('2021-09-01 08:00:00').datetime
    date_sixteen = arrow.get('2021-09-01 16:00:00').datetime
    columns = ['date', 'open', 'high', 'low', 'close', 'volume']
    # 16:00 entry is actually never used
    # But should be kept in the test to ensure we're filtering correctly.
    funding_rates = {
        "LTC/USDT":
            DataFrame([
                [date_midnight, 0.00032583, 0, 0, 0, 0],
                [date_eight, 0.00024472, 0, 0, 0, 0],
                [date_sixteen, 0.00024472, 0, 0, 0, 0],
            ], columns=columns),
        "ETH/USDT":
            DataFrame([
                [date_midnight, 0.0001, 0, 0, 0, 0],
                [date_eight, 0.0001, 0, 0, 0, 0],
                [date_sixteen, 0.0001, 0, 0, 0, 0],
            ], columns=columns),
        "XRP/USDT":
            DataFrame([
                [date_midnight, 0.00049426, 0, 0, 0, 0],
                [date_eight, 0.00032715, 0, 0, 0, 0],
                [date_sixteen, 0.00032715, 0, 0, 0, 0],
            ], columns=columns)
    }

    mark_prices = {
        "LTC/USDT":
            DataFrame([
                [date_midnight, 3.3, 0, 0, 0, 0],
                [date_eight, 3.2, 0, 0, 0, 0],
                [date_sixteen, 3.2, 0, 0, 0, 0],
            ], columns=columns),
        "ETH/USDT":
            DataFrame([
                [date_midnight, 2.4, 0, 0, 0, 0],
                [date_eight, 2.5, 0, 0, 0, 0],
                [date_sixteen, 2.5, 0, 0, 0, 0],
            ], columns=columns),
        "XRP/USDT":
            DataFrame([
                [date_midnight, 1.2, 0, 0, 0, 0],
                [date_eight, 1.2, 0, 0, 0, 0],
                [date_sixteen, 1.2, 0, 0, 0, 0],
            ], columns=columns)
    }

    def refresh_latest_ohlcv_mock(pairlist, **kwargs):
        ret = {}
        for p, tf, ct in pairlist:
            if ct == CandleType.MARK:
                ret[(p, tf, ct)] = mark_prices[p]
            else:
                ret[(p, tf, ct)] = funding_rates[p]

        return ret

    mocker.patch('freqtrade.exchange.Exchange.refresh_latest_ohlcv',
                 side_effect=refresh_latest_ohlcv_mock)

    mocker.patch.multiple(
        'freqtrade.exchange.Exchange',
        get_rate=enter_rate_mock,
        fetch_ticker=MagicMock(return_value={
            'bid': 1.9,
            'ask': 2.2,
            'last': 1.9
        }),
        create_order=enter_mm,
        get_min_pair_stake_amount=MagicMock(return_value=1),
        get_fee=fee,
        get_maintenance_ratio_and_amt=MagicMock(return_value=(0.01, 0.01)),
    )

    freqtrade = get_patched_freqtradebot(mocker, default_conf)

    # initial funding fees,
    freqtrade.execute_entry('ETH/USDT', 123, is_short=is_short)
    freqtrade.execute_entry('LTC/USDT', 2.0, is_short=is_short)
    freqtrade.execute_entry('XRP/USDT', 123, is_short=is_short)
    multipl = 1 if is_short else -1
    trades = Trade.get_open_trades()
    assert len(trades) == 3
    for trade in trades:
        assert pytest.approx(trade.funding_fees) == 0
    mocker.patch('freqtrade.exchange.Exchange.create_order', return_value=open_exit_order)
    time_machine.move_to("2021-09-01 08:00:00 +00:00")
    if schedule_off:
        for trade in trades:
            freqtrade.execute_trade_exit(
                trade=trade,
                # The values of the next 2 params are irrelevant for this test
                limit=ticker_usdt_sell_up()['bid'],
                exit_check=ExitCheckTuple(exit_type=ExitType.ROI)
            )
            assert trade.funding_fees == pytest.approx(sum(
                trade.amount *
                mark_prices[trade.pair].iloc[1:2]['open'] *
                funding_rates[trade.pair].iloc[1:2]['open'] * multipl
            ))

    else:
        freqtrade._schedule.run_pending()

    # Funding fees for 00:00 and 08:00
    for trade in trades:
        assert trade.funding_fees == pytest.approx(sum(
            trade.amount *
            mark_prices[trade.pair].iloc[1:2]['open'] *
            funding_rates[trade.pair].iloc[1:2]['open'] *
            multipl
        ))


def test_position_adjust(mocker, default_conf_usdt, fee) -> None:
    patch_RPCManager(mocker)
    patch_exchange(mocker)
    patch_wallet(mocker, free=10000)
    default_conf_usdt.update({
        "position_adjustment_enable": True,
        "dry_run": False,
        "stake_amount": 10.0,
        "dry_run_wallet": 1000.0,
    })
    freqtrade = FreqtradeBot(default_conf_usdt)
    freqtrade.strategy.confirm_trade_entry = MagicMock(return_value=True)
    bid = 11
    stake_amount = 10
    buy_rate_mock = MagicMock(return_value=bid)
    mocker.patch.multiple(
        'freqtrade.exchange.Exchange',
        get_rate=buy_rate_mock,
        fetch_ticker=MagicMock(return_value={
            'bid': 10,
            'ask': 12,
            'last': 11
        }),
        get_min_pair_stake_amount=MagicMock(return_value=1),
        get_fee=fee,
    )
    pair = 'ETH/USDT'

    # Initial buy
    closed_successful_buy_order = {
        'pair': pair,
        'ft_pair': pair,
        'ft_order_side': 'buy',
        'side': 'buy',
        'type': 'limit',
        'status': 'closed',
        'price': bid,
        'average': bid,
        'cost': bid * stake_amount,
        'amount': stake_amount,
        'filled': stake_amount,
        'ft_is_open': False,
        'id': '650',
        'order_id': '650'
    }
    mocker.patch('freqtrade.exchange.Exchange.create_order',
                 MagicMock(return_value=closed_successful_buy_order))
    mocker.patch('freqtrade.exchange.Exchange.fetch_order_or_stoploss_order',
                 MagicMock(return_value=closed_successful_buy_order))
    assert freqtrade.execute_entry(pair, stake_amount)
    # Should create an closed trade with an no open order id
    # Order is filled and trade is open
    orders = Order.query.all()
    assert orders
    assert len(orders) == 1
    trade = Trade.query.first()
    assert trade
    assert trade.is_open is True
    assert trade.open_order_id is None
    assert trade.open_rate == 11
    assert trade.stake_amount == 110

    # Assume it does nothing since order is closed and trade is open
    freqtrade.update_closed_trades_without_assigned_fees()

    trade = Trade.query.first()
    assert trade
    assert trade.is_open is True
    assert trade.open_order_id is None
    assert trade.open_rate == 11
    assert trade.stake_amount == 110
    assert not trade.fee_updated('buy')

    freqtrade.manage_open_orders()

    trade = Trade.query.first()
    assert trade
    assert trade.is_open is True
    assert trade.open_order_id is None
    assert trade.open_rate == 11
    assert trade.stake_amount == 110
    assert not trade.fee_updated('buy')

    # First position adjustment buy.
    open_dca_order_1 = {
        'ft_pair': pair,
        'ft_order_side': 'buy',
        'side': 'buy',
        'type': 'limit',
        'status': None,
        'price': 9,
        'amount': 12,
        'cost': 108,
        'ft_is_open': True,
        'id': '651',
        'order_id': '651'
    }
    mocker.patch('freqtrade.exchange.Exchange.create_order',
                 MagicMock(return_value=open_dca_order_1))
    mocker.patch('freqtrade.exchange.Exchange.fetch_order_or_stoploss_order',
                 MagicMock(return_value=open_dca_order_1))
    assert freqtrade.execute_entry(pair, stake_amount, trade=trade)

    orders = Order.query.all()
    assert orders
    assert len(orders) == 2
    trade = Trade.query.first()
    assert trade
    assert trade.open_order_id == '651'
    assert trade.open_rate == 11
    assert trade.amount == 10
    assert trade.stake_amount == 110
    assert not trade.fee_updated('buy')
    trades: List[Trade] = Trade.get_open_trades_without_assigned_fees()
    assert len(trades) == 1
    assert trade.is_open
    assert not trade.fee_updated('buy')
    order = trade.select_order('buy', False)
    assert order
    assert order.order_id == '650'

    def make_sure_its_651(*args, **kwargs):

        if args[0] == '650':
            return closed_successful_buy_order
        if args[0] == '651':
            return open_dca_order_1
        return None

    # Assume it does nothing since order is still open
    fetch_order_mm = MagicMock(side_effect=make_sure_its_651)
    mocker.patch('freqtrade.exchange.Exchange.create_order', fetch_order_mm)
    mocker.patch('freqtrade.exchange.Exchange.fetch_order', fetch_order_mm)
    mocker.patch('freqtrade.exchange.Exchange.fetch_order_or_stoploss_order', fetch_order_mm)
    freqtrade.update_closed_trades_without_assigned_fees()

    orders = Order.query.all()
    assert orders
    assert len(orders) == 2
    # Assert that the trade is found as open and without fees
    trades: List[Trade] = Trade.get_open_trades_without_assigned_fees()
    assert len(trades) == 1
    # Assert trade is as expected
    trade = Trade.query.first()
    assert trade
    assert trade.open_order_id == '651'
    assert trade.open_rate == 11
    assert trade.amount == 10
    assert trade.stake_amount == 110
    assert not trade.fee_updated('buy')

    # Make sure the closed order is found as the first order.
    order = trade.select_order('buy', False)
    assert order.order_id == '650'

    # Now close the order so it should update.
    closed_dca_order_1 = {
        'ft_pair': pair,
        'ft_order_side': 'buy',
        'side': 'buy',
        'type': 'limit',
        'status': 'closed',
        'price': 9,
        'average': 9,
        'amount': 12,
        'filled': 12,
        'cost': 108,
        'ft_is_open': False,
        'id': '651',
        'order_id': '651',
        'datetime': arrow.utcnow().isoformat(),
    }

    mocker.patch('freqtrade.exchange.Exchange.create_order',
                 MagicMock(return_value=closed_dca_order_1))
    mocker.patch('freqtrade.exchange.Exchange.fetch_order',
                 MagicMock(return_value=closed_dca_order_1))
    mocker.patch('freqtrade.exchange.Exchange.fetch_order_or_stoploss_order',
                 MagicMock(return_value=closed_dca_order_1))
    freqtrade.manage_open_orders()

    # Assert trade is as expected (averaged dca)
    trade = Trade.query.first()
    assert trade
    assert trade.open_order_id is None
    assert pytest.approx(trade.open_rate) == 9.90909090909
    assert trade.amount == 22
    assert pytest.approx(trade.stake_amount) == 218

    orders = Order.query.all()
    assert orders
    assert len(orders) == 2

    # Make sure the closed order is found as the second order.
    order = trade.select_order('buy', False)
    assert order.order_id == '651'

    # Assert that the trade is not found as open and without fees
    trades: List[Trade] = Trade.get_open_trades_without_assigned_fees()
    assert len(trades) == 1

    # Add a second DCA
    closed_dca_order_2 = {
        'ft_pair': pair,
        'status': 'closed',
        'ft_order_side': 'buy',
        'side': 'buy',
        'type': 'limit',
        'price': 7,
        'average': 7,
        'amount': 15,
        'filled': 15,
        'cost': 105,
        'ft_is_open': False,
        'id': '652',
        'order_id': '652'
    }
    mocker.patch('freqtrade.exchange.Exchange.create_order',
                 MagicMock(return_value=closed_dca_order_2))
    mocker.patch('freqtrade.exchange.Exchange.fetch_order',
                 MagicMock(return_value=closed_dca_order_2))
    mocker.patch('freqtrade.exchange.Exchange.fetch_order_or_stoploss_order',
                 MagicMock(return_value=closed_dca_order_2))
    assert freqtrade.execute_entry(pair, stake_amount, trade=trade)

    # Assert trade is as expected (averaged dca)
    trade = Trade.query.first()
    assert trade
    assert trade.open_order_id is None
    assert pytest.approx(trade.open_rate) == 8.729729729729
    assert trade.amount == 37
    assert trade.stake_amount == 323

    orders = Order.query.all()
    assert orders
    assert len(orders) == 3

    # Make sure the closed order is found as the second order.
    order = trade.select_order('buy', False)
    assert order.order_id == '652'
    closed_sell_dca_order_1 = {
        'ft_pair': pair,
        'status': 'closed',
        'ft_order_side': 'sell',
        'side': 'sell',
        'type': 'limit',
        'price': 8,
        'average': 8,
        'amount': 15,
        'filled': 15,
        'cost': 120,
        'ft_is_open': False,
        'id': '653',
        'order_id': '653'
    }
    mocker.patch('freqtrade.exchange.Exchange.create_order',
                 MagicMock(return_value=closed_sell_dca_order_1))
    mocker.patch('freqtrade.exchange.Exchange.fetch_order',
                 MagicMock(return_value=closed_sell_dca_order_1))
    mocker.patch('freqtrade.exchange.Exchange.fetch_order_or_stoploss_order',
                 MagicMock(return_value=closed_sell_dca_order_1))
    assert freqtrade.execute_trade_exit(trade=trade, limit=8,
                                        exit_check=ExitCheckTuple(exit_type=ExitType.PARTIAL_EXIT),
                                        sub_trade_amt=15)

    # Assert trade is as expected (averaged dca)
    trade = Trade.query.first()
    assert trade
    assert trade.open_order_id is None
    assert trade.is_open
    assert trade.amount == 22
    assert trade.stake_amount == 192.05405405405406
    assert pytest.approx(trade.open_rate) == 8.729729729729

    orders = Order.query.all()
    assert orders
    assert len(orders) == 4

    # Make sure the closed order is found as the second order.
    order = trade.select_order('sell', False)
    assert order.order_id == '653'


def test_position_adjust2(mocker, default_conf_usdt, fee) -> None:
    """
    buy 100 @ 11
    sell 50 @ 8
    sell 50 @ 16
    """
    patch_RPCManager(mocker)
    patch_exchange(mocker)
    patch_wallet(mocker, free=10000)
    default_conf_usdt.update({
        "position_adjustment_enable": True,
        "dry_run": False,
        "stake_amount": 200.0,
        "dry_run_wallet": 1000.0,
    })
    freqtrade = FreqtradeBot(default_conf_usdt)
    freqtrade.strategy.confirm_trade_entry = MagicMock(return_value=True)
    bid = 11
    amount = 100
    buy_rate_mock = MagicMock(return_value=bid)
    mocker.patch.multiple(
        'freqtrade.exchange.Exchange',
        get_rate=buy_rate_mock,
        fetch_ticker=MagicMock(return_value={
            'bid': 10,
            'ask': 12,
            'last': 11
        }),
        get_min_pair_stake_amount=MagicMock(return_value=1),
        get_fee=fee,
    )
    pair = 'ETH/USDT'
    # Initial buy
    closed_successful_buy_order = {
        'pair': pair,
        'ft_pair': pair,
        'ft_order_side': 'buy',
        'side': 'buy',
        'type': 'limit',
        'status': 'closed',
        'price': bid,
        'average': bid,
        'cost': bid * amount,
        'amount': amount,
        'filled': amount,
        'ft_is_open': False,
        'id': '600',
        'order_id': '600'
    }
    mocker.patch('freqtrade.exchange.Exchange.create_order',
                 MagicMock(return_value=closed_successful_buy_order))
    mocker.patch('freqtrade.exchange.Exchange.fetch_order_or_stoploss_order',
                 MagicMock(return_value=closed_successful_buy_order))
    assert freqtrade.execute_entry(pair, amount)
    # Should create an closed trade with an no open order id
    # Order is filled and trade is open
    orders = Order.query.all()
    assert orders
    assert len(orders) == 1
    trade = Trade.query.first()
    assert trade
    assert trade.is_open is True
    assert trade.open_order_id is None
    assert trade.open_rate == bid
    assert trade.stake_amount == bid * amount

    # Assume it does nothing since order is closed and trade is open
    freqtrade.update_closed_trades_without_assigned_fees()

    trade = Trade.query.first()
    assert trade
    assert trade.is_open is True
    assert trade.open_order_id is None
    assert trade.open_rate == bid
    assert trade.stake_amount == bid * amount
    assert not trade.fee_updated('buy')

    freqtrade.manage_open_orders()

    trade = Trade.query.first()
    assert trade
    assert trade.is_open is True
    assert trade.open_order_id is None
    assert trade.open_rate == bid
    assert trade.stake_amount == bid * amount
    assert not trade.fee_updated('buy')

    amount = 50
    ask = 8
    closed_sell_dca_order_1 = {
        'ft_pair': pair,
        'status': 'closed',
        'ft_order_side': 'sell',
        'side': 'sell',
        'type': 'limit',
        'price': ask,
        'average': ask,
        'amount': amount,
        'filled': amount,
        'cost': amount * ask,
        'ft_is_open': False,
        'id': '601',
        'order_id': '601'
    }
    mocker.patch('freqtrade.exchange.Exchange.create_order',
                 MagicMock(return_value=closed_sell_dca_order_1))
    mocker.patch('freqtrade.exchange.Exchange.fetch_order',
                 MagicMock(return_value=closed_sell_dca_order_1))
    mocker.patch('freqtrade.exchange.Exchange.fetch_order_or_stoploss_order',
                 MagicMock(return_value=closed_sell_dca_order_1))
    assert freqtrade.execute_trade_exit(trade=trade, limit=ask,
                                        exit_check=ExitCheckTuple(exit_type=ExitType.PARTIAL_EXIT),
                                        sub_trade_amt=amount)
    trades: List[Trade] = trade.get_open_trades_without_assigned_fees()
    assert len(trades) == 1
    # Assert trade is as expected (averaged dca)

    trade = Trade.query.first()
    assert trade
    assert trade.open_order_id is None
    assert trade.amount == 50
    assert trade.open_rate == 11
    assert trade.stake_amount == 550
    assert pytest.approx(trade.realized_profit) == -152.375
    assert pytest.approx(trade.close_profit_abs) == -152.375

    orders = Order.query.all()
    assert orders
    assert len(orders) == 2
    # Make sure the closed order is found as the second order.
    order = trade.select_order('sell', False)
    assert order.order_id == '601'

    amount = 50
    ask = 16
    closed_sell_dca_order_2 = {
        'ft_pair': pair,
        'status': 'closed',
        'ft_order_side': 'sell',
        'side': 'sell',
        'type': 'limit',
        'price': ask,
        'average': ask,
        'amount': amount,
        'filled': amount,
        'cost': amount * ask,
        'ft_is_open': False,
        'id': '602',
        'order_id': '602'
    }
    mocker.patch('freqtrade.exchange.Exchange.create_order',
                 MagicMock(return_value=closed_sell_dca_order_2))
    mocker.patch('freqtrade.exchange.Exchange.fetch_order',
                 MagicMock(return_value=closed_sell_dca_order_2))
    mocker.patch('freqtrade.exchange.Exchange.fetch_order_or_stoploss_order',
                 MagicMock(return_value=closed_sell_dca_order_2))
    assert freqtrade.execute_trade_exit(trade=trade, limit=ask,
                                        exit_check=ExitCheckTuple(exit_type=ExitType.PARTIAL_EXIT),
                                        sub_trade_amt=amount)
    # Assert trade is as expected (averaged dca)

    trade = Trade.query.first()
    assert trade
    assert trade.open_order_id is None
    assert trade.amount == 50
    assert trade.open_rate == 11
    assert trade.stake_amount == 550
    assert pytest.approx(trade.realized_profit) == -152.375
    assert pytest.approx(trade.close_profit_abs) == 94.25
    orders = Order.query.all()
    assert orders
    assert len(orders) == 3

    # Make sure the closed order is found as the second order.
    order = trade.select_order('sell', False)
    assert order.order_id == '602'
    assert trade.is_open is False


@pytest.mark.parametrize('data', [
    (
        # tuple 1 - side amount, price
        # tuple 2 - amount, open_rate, stake_amount, cumulative_profit, realized_profit
        (('buy', 100, 10), (100.0, 10.0, 1000.0, 0.0, None)),
        (('buy', 100, 15), (200.0, 12.5, 2500.0, 0.0, None)),
        (('sell', 50, 12), (150.0, 12.5, 1875.0, -28.0625, -28.0625)),
        (('sell', 100, 20), (50.0, 12.5, 625.0, 713.8125, 741.875)),
        (('sell', 50, 5), (50.0, 12.5, 625.0, 713.8125, 336.625)),
    ),
    (
        (('buy', 100, 3), (100.0, 3.0, 300.0, 0.0, None)),
        (('buy', 100, 7), (200.0, 5.0, 1000.0, 0.0, None)),
        (('sell', 100, 11), (100.0, 5.0, 500.0, 596.0, 596.0)),
        (('buy', 150, 15), (250.0, 11.0, 2750.0, 596.0, 596.0)),
        (('sell', 100, 19), (150.0, 11.0, 1650.0, 1388.5, 792.5)),
        (('sell', 150, 23), (150.0, 11.0, 1650.0, 1388.5, 3175.75)),
    )
])
def test_position_adjust3(mocker, default_conf_usdt, fee, data) -> None:
    default_conf_usdt.update({
        "position_adjustment_enable": True,
        "dry_run": False,
        "stake_amount": 200.0,
        "dry_run_wallet": 1000.0,
    })
    patch_RPCManager(mocker)
    patch_exchange(mocker)
    patch_wallet(mocker, free=10000)
    freqtrade = FreqtradeBot(default_conf_usdt)
    trade = None
    freqtrade.strategy.confirm_trade_entry = MagicMock(return_value=True)
    for idx, (order, result) in enumerate(data):
        amount = order[1]
        price = order[2]
        price_mock = MagicMock(return_value=price)
        mocker.patch.multiple(
            'freqtrade.exchange.Exchange',
            get_rate=price_mock,
            fetch_ticker=MagicMock(return_value={
                'bid': 10,
                'ask': 12,
                'last': 11
            }),
            get_min_pair_stake_amount=MagicMock(return_value=1),
            get_fee=fee,
        )
        pair = 'ETH/USDT'
        # Initial buy
        closed_successful_order = {
            'pair': pair,
            'ft_pair': pair,
            'ft_order_side': 'buy',
            'side': 'buy',
            'type': 'limit',
            'status': 'closed',
            'price': price,
            'average': price,
            'cost': price * amount,
            'amount': amount,
            'filled': amount,
            'ft_is_open': False,
            'id': f'60{idx}',
            'order_id': f'60{idx}'
        }
        mocker.patch('freqtrade.exchange.Exchange.create_order',
                     MagicMock(return_value=closed_successful_order))
        mocker.patch('freqtrade.exchange.Exchange.fetch_order_or_stoploss_order',
                     MagicMock(return_value=closed_successful_order))
        if order[0] == 'buy':
            assert freqtrade.execute_entry(pair, amount, trade=trade)
        else:
            assert freqtrade.execute_trade_exit(
                trade=trade, limit=price,
                exit_check=ExitCheckTuple(exit_type=ExitType.PARTIAL_EXIT),
                sub_trade_amt=amount)

        orders1 = Order.query.all()
        assert orders1
        assert len(orders1) == idx + 1

        trade = Trade.query.first()
        assert trade
        if idx < len(data) - 1:
            assert trade.is_open is True
        assert trade.open_order_id is None
        assert trade.amount == result[0]
        assert trade.open_rate == result[1]
        assert trade.stake_amount == result[2]
        assert pytest.approx(trade.realized_profit) == result[3]
        assert pytest.approx(trade.close_profit_abs) == result[4]

        order_obj = trade.select_order(order[0], False)
        assert order_obj.order_id == f'60{idx}'

    trade = Trade.query.first()
    assert trade
    assert trade.open_order_id is None
    assert trade.is_open is False


def test_process_open_trade_positions_exception(mocker, default_conf_usdt, fee, caplog) -> None:
    default_conf_usdt.update({
        "position_adjustment_enable": True,
    })
    freqtrade = get_patched_freqtradebot(mocker, default_conf_usdt)

    mocker.patch('freqtrade.freqtradebot.FreqtradeBot.check_and_call_adjust_trade_position',
                 side_effect=DependencyException())

    create_mock_trades(fee)

    freqtrade.process_open_trade_positions()
    assert log_has_re(r"Unable to adjust position of trade for .*", caplog)


def test_check_and_call_adjust_trade_position(mocker, default_conf_usdt, fee, caplog) -> None:
    default_conf_usdt.update({
        "position_adjustment_enable": True,
        "max_entry_position_adjustment": 0,
    })
    freqtrade = get_patched_freqtradebot(mocker, default_conf_usdt)
    buy_rate_mock = MagicMock(return_value=10)
    mocker.patch.multiple(
        'freqtrade.exchange.Exchange',
        get_rate=buy_rate_mock,
        fetch_ticker=MagicMock(return_value={
            'bid': 10,
            'ask': 12,
            'last': 11
        }),
        get_min_pair_stake_amount=MagicMock(return_value=1),
        get_fee=fee,
    )
    create_mock_trades(fee)
    caplog.set_level(logging.DEBUG)
    freqtrade.strategy.adjust_trade_position = MagicMock(return_value=10)
    freqtrade.process_open_trade_positions()
    assert log_has_re(r"Max adjustment entries for .* has been reached\.", caplog)

    freqtrade.strategy.adjust_trade_position = MagicMock(return_value=-10)
    freqtrade.process_open_trade_positions()
    # assert log_has_re(r"Processed exit sub trade for .*", caplog)<|MERGE_RESOLUTION|>--- conflicted
+++ resolved
@@ -229,13 +229,6 @@
     freqtrade.enter_positions()
     trade = Trade.query.first()
     caplog.clear()
-<<<<<<< HEAD
-    limit_order['buy']['id'] = trade.orders[0].order_id
-    oobj = Order.parse_from_ccxt_object(limit_order['buy'], 'NEO/BTC', 'buy')
-    trade.update_order(limit_order['buy'])
-    trade.update_trade(oobj)
-=======
->>>>>>> 01a68e10
     #############################################
     ticker_val.update({
             'bid': enter_price * buy_price_mult,
