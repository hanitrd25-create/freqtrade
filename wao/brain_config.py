--- conflicted
+++ resolved
@@ -10,11 +10,5 @@
     IS_BACKTEST = False
     WORKSPACE_PATH = "workspace2" if IS_BACKTEST else "workspace"
     _429_DIRECTORY = "/root/" + WORKSPACE_PATH + "/freqtrade/_429_directory/"
-<<<<<<< HEAD
-    IS_PARALLEL_EXECUTION = True
-    BACKTEST_THROTTLE_SECOND = 1
-=======
     IS_PARALLEL_EXECUTION = False
-    BACKTEST_THROTTLE_SECOND = 1
-    IS_429_FIX_ENABLED = False
->>>>>>> a5b215eb
+    BACKTEST_THROTTLE_SECOND = 1