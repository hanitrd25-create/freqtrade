--- conflicted
+++ resolved
@@ -63,9 +63,6 @@
         'stoploss': {'type': 'number', 'maximum': 0, 'exclusiveMaximum': True},
         'trailing_stop': {'type': 'boolean'},
         'trailing_stop_positive': {'type': 'number', 'minimum': 0, 'maximum': 1},
-<<<<<<< HEAD
-        'unfilledtimeout': {'type': 'integer', 'minimum': 0},
-=======
         'unfilledtimeout': {
             'type': 'object',
             'properties': {
@@ -73,7 +70,6 @@
                 'sell': {'type': 'number', 'minimum': 10}
             }
         },
->>>>>>> bd46b4fa
         'bid_strategy': {
             'type': 'object',
             'properties': {
