--- conflicted
+++ resolved
@@ -407,8 +407,29 @@
         raise ValueError("No losing trade, therefore no drawdown.")
     high_date = profit_results.loc[max_drawdown_df.iloc[:idxmin]['high_value'].idxmax(), date_col]
     low_date = profit_results.loc[idxmin, date_col]
-<<<<<<< HEAD
-    return abs(min(max_drawdown_df['drawdown'])), high_date, low_date
+    high_val = max_drawdown_df.loc[max_drawdown_df.iloc[:idxmin]
+                                   ['high_value'].idxmax(), 'cumulative']
+    low_val = max_drawdown_df.loc[idxmin, 'cumulative']
+    return abs(min(max_drawdown_df['drawdown'])), high_date, low_date, high_val, low_val
+
+
+def calculate_csum(trades: pd.DataFrame, starting_balance: float = 0) -> Tuple[float, float]:
+    """
+    Calculate min/max cumsum of trades, to show if the wallet/stake amount ratio is sane
+    :param trades: DataFrame containing trades (requires columns close_date and profit_percent)
+    :param starting_balance: Add starting balance to results, to show the wallets high / low points
+    :return: Tuple (float, float) with cumsum of profit_abs
+    :raise: ValueError if trade-dataframe was found empty.
+    """
+    if len(trades) == 0:
+        raise ValueError("Trade dataframe empty.")
+
+    csum_df = pd.DataFrame()
+    csum_df['sum'] = trades['profit_abs'].cumsum()
+    csum_min = csum_df['sum'].min() + starting_balance
+    csum_max = csum_df['sum'].max() + starting_balance
+
+    return csum_min, csum_max
 
 
 def calculate_outstanding_balance(results: pd.DataFrame, timeframe: str,
@@ -445,29 +466,4 @@
     balance = pd.concat([df[['value']] for k, df in values.items()])
     # TODO: Does this resample make sense ... ?
     balance = balance.resample(f"{timeframe_min}min").agg({"value": sum})
-    return balance
-=======
-    high_val = max_drawdown_df.loc[max_drawdown_df.iloc[:idxmin]
-                                   ['high_value'].idxmax(), 'cumulative']
-    low_val = max_drawdown_df.loc[idxmin, 'cumulative']
-    return abs(min(max_drawdown_df['drawdown'])), high_date, low_date, high_val, low_val
-
-
-def calculate_csum(trades: pd.DataFrame, starting_balance: float = 0) -> Tuple[float, float]:
-    """
-    Calculate min/max cumsum of trades, to show if the wallet/stake amount ratio is sane
-    :param trades: DataFrame containing trades (requires columns close_date and profit_percent)
-    :param starting_balance: Add starting balance to results, to show the wallets high / low points
-    :return: Tuple (float, float) with cumsum of profit_abs
-    :raise: ValueError if trade-dataframe was found empty.
-    """
-    if len(trades) == 0:
-        raise ValueError("Trade dataframe empty.")
-
-    csum_df = pd.DataFrame()
-    csum_df['sum'] = trades['profit_abs'].cumsum()
-    csum_min = csum_df['sum'].min() + starting_balance
-    csum_max = csum_df['sum'].max() + starting_balance
-
-    return csum_min, csum_max
->>>>>>> ee82d36b
+    return balance