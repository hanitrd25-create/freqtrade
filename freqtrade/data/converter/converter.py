"""
Functions to convert data from one format to another
"""

import logging
<<<<<<< HEAD
import numbers
from typing import Dict
=======
>>>>>>> 8de5e2b7

import numpy as np
import pandas as pd
from pandas import DataFrame, to_datetime

from freqtrade.constants import DEFAULT_DATAFRAME_COLUMNS, Config
from freqtrade.enums import CandleType, TradingMode


logger = logging.getLogger(__name__)


def ohlcv_to_dataframe(
    ohlcv: list,
    timeframe: str,
    pair: str,
    *,
    fill_missing: bool = True,
    drop_incomplete: bool = True,
) -> DataFrame:
    """
    Converts a list with candle (OHLCV) data (in format returned by ccxt.fetch_ohlcv)
    to a Dataframe
    :param ohlcv: list with candle (OHLCV) data, as returned by exchange.async_get_candle_history
    :param timeframe: timeframe (e.g. 5m). Used to fill up eventual missing data
    :param pair: Pair this data is for (used to warn if fillup was necessary)
    :param fill_missing: fill up missing candles with 0 candles
                         (see ohlcv_fill_up_missing_data for details)
    :param drop_incomplete: Drop the last candle of the dataframe, assuming it's incomplete
    :return: DataFrame
    """
    logger.debug(f"Converting candle (OHLCV) data to dataframe for pair {pair}.")
    cols = DEFAULT_DATAFRAME_COLUMNS
    df = DataFrame(ohlcv, columns=cols)

    df["date"] = to_datetime(df["date"], unit="ms", utc=True)

    # Some exchanges return int values for Volume and even for OHLC.
    # Convert them since TA-LIB indicators used in the strategy assume floats
    # and fail with exception...
    df = df.astype(
        dtype={
            "open": "float",
            "high": "float",
            "low": "float",
            "close": "float",
            "volume": "float",
        }
    )
    return clean_ohlcv_dataframe(
        df, timeframe, pair, fill_missing=fill_missing, drop_incomplete=drop_incomplete
    )


def clean_ohlcv_dataframe(
    data: DataFrame, timeframe: str, pair: str, *, fill_missing: bool, drop_incomplete: bool
) -> DataFrame:
    """
    Cleanse a OHLCV dataframe by
      * Grouping it by date (removes duplicate tics)
      * dropping last candles if requested
      * Filling up missing data (if requested)
    :param data: DataFrame containing candle (OHLCV) data.
    :param timeframe: timeframe (e.g. 5m). Used to fill up eventual missing data
    :param pair: Pair this data is for (used to warn if fillup was necessary)
    :param fill_missing: fill up missing candles with 0 candles
                         (see ohlcv_fill_up_missing_data for details)
    :param drop_incomplete: Drop the last candle of the dataframe, assuming it's incomplete
    :return: DataFrame
    """
    # group by index and aggregate results to eliminate duplicate ticks
    data = data.groupby(by="date", as_index=False, sort=True).agg(
        {
            "open": "first",
            "high": "max",
            "low": "min",
            "close": "last",
            "volume": "max",
        }
    )
    # eliminate partial candle
    if drop_incomplete:
        data.drop(data.tail(1).index, inplace=True)
        logger.debug("Dropping last candle")

    if fill_missing:
        return ohlcv_fill_up_missing_data(data, timeframe, pair)
    else:
        return data


def ohlcv_fill_up_missing_data(dataframe: DataFrame, timeframe: str, pair: str) -> DataFrame:
    """
    Fills up missing data with 0 volume rows,
    using the previous close as price for "open", "high", "low" and "close", volume is set to 0

    """
    from freqtrade.exchange import timeframe_to_resample_freq

    ohlcv_dict = {"open": "first", "high": "max", "low": "min", "close": "last", "volume": "sum"}
    resample_interval = timeframe_to_resample_freq(timeframe)
    # Resample to create "NAN" values
    df = dataframe.resample(resample_interval, on="date").agg(ohlcv_dict)

    # Forwardfill close for missing columns
    df["close"] = df["close"].ffill()
    # Use close for "open, high, low"
    df.loc[:, ["open", "high", "low"]] = df[["open", "high", "low"]].fillna(
        value={
            "open": df["close"],
            "high": df["close"],
            "low": df["close"],
        }
    )
    df.reset_index(inplace=True)
    len_before = len(dataframe)
    len_after = len(df)
    pct_missing = (len_after - len_before) / len_before if len_before > 0 else 0
    if len_before != len_after:
        message = (
            f"Missing data fillup for {pair}, {timeframe}: "
            f"before: {len_before} - after: {len_after} - {pct_missing:.2%}"
        )
        if pct_missing > 0.01:
            logger.info(message)
        else:
            # Don't be verbose if only a small amount is missing
            logger.debug(message)
    return df


def trim_dataframe(
    df: DataFrame, timerange, *, df_date_col: str = "date", startup_candles: int = 0
) -> DataFrame:
    """
    Trim dataframe based on given timerange
    :param df: Dataframe to trim
    :param timerange: timerange (use start and end date if available)
    :param df_date_col: Column in the dataframe to use as Date column
    :param startup_candles: When not 0, is used instead the timerange start date
    :return: trimmed dataframe
    """
    if startup_candles:
        # Trim candles instead of timeframe in case of given startup_candle count
        df = df.iloc[startup_candles:, :]
    else:
        if timerange.starttype == "date":
            df = df.loc[df[df_date_col] >= timerange.startdt, :]
    if timerange.stoptype == "date":
        df = df.loc[df[df_date_col] <= timerange.stopdt, :]
    return df


def trim_dataframes(
    preprocessed: dict[str, DataFrame], timerange, startup_candles: int
) -> dict[str, DataFrame]:
    """
    Trim startup period from analyzed dataframes
    :param preprocessed: Dict of pair: dataframe
    :param timerange: timerange (use start and end date if available)
    :param startup_candles: Startup-candles that should be removed
    :return: Dict of trimmed dataframes
    """
    processed: dict[str, DataFrame] = {}

    for pair, df in preprocessed.items():
        trimed_df = trim_dataframe(df, timerange, startup_candles=startup_candles)
        if not trimed_df.empty:
            processed[pair] = trimed_df
        else:
            logger.warning(
                f"{pair} has no data left after adjusting for startup candles, skipping."
            )
    return processed


def order_book_to_dataframe(bids: list, asks: list) -> DataFrame:
    """
    TODO: This should get a dedicated test
    Gets order book list, returns dataframe with below format per suggested by creslin
    -------------------------------------------------------------------
     b_sum       b_size       bids       asks       a_size       a_sum
    -------------------------------------------------------------------
    """
    cols = ["bids", "b_size"]

    bids_frame = DataFrame(bids, columns=cols)
    # add cumulative sum column
    bids_frame["b_sum"] = bids_frame["b_size"].cumsum()
    cols2 = ["asks", "a_size"]
    asks_frame = DataFrame(asks, columns=cols2)
    # add cumulative sum column
    asks_frame["a_sum"] = asks_frame["a_size"].cumsum()

    frame = pd.concat(
        [
            bids_frame["b_sum"],
            bids_frame["b_size"],
            bids_frame["bids"],
            asks_frame["asks"],
            asks_frame["a_size"],
            asks_frame["a_sum"],
        ],
        axis=1,
        keys=["b_sum", "b_size", "bids", "asks", "a_size", "a_sum"],
    )
    # logger.info('order book %s', frame )
    return frame


def convert_ohlcv_format(
    config: Config,
    convert_from: str,
    convert_to: str,
    erase: bool,
):
    """
    Convert OHLCV from one format to another
    :param config: Config dictionary
    :param convert_from: Source format
    :param convert_to: Target format
    :param erase: Erase source data (does not apply if source and target format are identical)
    """
    from freqtrade.data.history import get_datahandler

    src = get_datahandler(config["datadir"], convert_from)
    trg = get_datahandler(config["datadir"], convert_to)
    timeframes = config.get("timeframes", [config.get("timeframe")])
    logger.info(f"Converting candle (OHLCV) for timeframe {timeframes}")

    candle_types = [
        CandleType.from_string(ct)
        for ct in config.get("candle_types", [c.value for c in CandleType])
    ]
    logger.info(candle_types)
    paircombs = src.ohlcv_get_available_data(config["datadir"], TradingMode.SPOT)
    paircombs.extend(src.ohlcv_get_available_data(config["datadir"], TradingMode.FUTURES))

    if "pairs" in config:
        # Filter pairs
        paircombs = [comb for comb in paircombs if comb[0] in config["pairs"]]

    if "timeframes" in config:
        paircombs = [comb for comb in paircombs if comb[1] in config["timeframes"]]
    paircombs = [comb for comb in paircombs if comb[2] in candle_types]

    paircombs = sorted(paircombs, key=lambda x: (x[0], x[1], x[2].value))

    formatted_paircombs = "\n".join(
        [f"{pair}, {timeframe}, {candle_type}" for pair, timeframe, candle_type in paircombs]
    )

    logger.info(
        f"Converting candle (OHLCV) data for the following pair combinations:\n"
        f"{formatted_paircombs}"
    )
    for pair, timeframe, candle_type in paircombs:
        data = src.ohlcv_load(
            pair=pair,
            timeframe=timeframe,
            timerange=None,
            fill_missing=False,
            drop_incomplete=False,
            startup_candles=0,
            candle_type=candle_type,
        )
        logger.info(f"Converting {len(data)} {timeframe} {candle_type} candles for {pair}")
        if len(data) > 0:
            trg.ohlcv_store(pair=pair, timeframe=timeframe, data=data, candle_type=candle_type)
            if erase and convert_from != convert_to:
                logger.info(f"Deleting source data for {pair} / {timeframe}")
                src.ohlcv_purge(pair=pair, timeframe=timeframe, candle_type=candle_type)


def reduce_dataframe_footprint(df: DataFrame, skip_original: bool = False) -> DataFrame:
    """
    Ensure all values are float32 in the incoming dataframe.
    :param df: Dataframe to be converted to float/int 32s
    :param skip_original: if set to True, will skip original columns
    :return: None
    """
    # TODO: remove logs. df.memory_usage() is a heavy method and 50%
    #  of this functions runtime is caused by it.
    logger.debug(f"Memory usage of dataframe is {df.memory_usage().sum() / 1024**2:.2f} MB")

    for col in df.columns:
        if skip_original and col in ["open", "high", "low", "close", "volume"]:
            continue
        # integers
        if issubclass(df[col].dtypes.type, numbers.Integral):
            # unsigned integers
            if df[col].min() >= 0:
                df[col] = pd.to_numeric(df[col], downcast="unsigned")
            # signed integers
            else:
                df[col] = pd.to_numeric(df[col], downcast="integer")
        # other real numbers. only call `to_numeric` if type is float64,
        # so it won't be called for already optimized columns.
        elif issubclass(df[col].dtypes.type, numbers.Real) and df[col].dtypes.type == np.float64:
            df[col] = pd.to_numeric(df[col], downcast="float")

    logger.debug(f"Memory usage after optimization is: {df.memory_usage().sum() / 1024**2:.2f} MB")
    return df<|MERGE_RESOLUTION|>--- conflicted
+++ resolved
@@ -3,11 +3,7 @@
 """
 
 import logging
-<<<<<<< HEAD
 import numbers
-from typing import Dict
-=======
->>>>>>> 8de5e2b7
 
 import numpy as np
 import pandas as pd
