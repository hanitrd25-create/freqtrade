--- conflicted
+++ resolved
@@ -197,12 +197,7 @@
 
                 trade_dict = trade.to_json()
                 trade_dict.update(dict(
-<<<<<<< HEAD
-                    base_currency=self._freqtrade.config['stake_currency'],
                     close_profit=trade.close_profit if not trade.is_open else None,
-=======
-                    close_profit=trade.close_profit if trade.close_profit is not None else None,
->>>>>>> 65ab6d24
                     current_rate=current_rate,
                     current_profit=current_profit,  # Deprecated
                     current_profit_pct=round(current_profit * 100, 2),  # Deprecated
