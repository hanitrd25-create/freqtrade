--- conflicted
+++ resolved
@@ -423,7 +423,10 @@
     strategies: List[str]
 
 
-<<<<<<< HEAD
+class ExchangeListResponse(BaseModel):
+    exchanges: List[ValidExchangesType]
+
+
 class PairListResponse(BaseModel):
     name: str
     description: str
@@ -439,10 +442,6 @@
     pairlists: List[Dict[str, Any]]
     blacklist: List[str]
     stake_currency: str
-=======
-class ExchangeListResponse(BaseModel):
-    exchanges: List[ValidExchangesType]
->>>>>>> 12e31208
 
 
 class FreqAIModelListResponse(BaseModel):
