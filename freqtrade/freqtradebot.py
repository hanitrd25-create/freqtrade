--- conflicted
+++ resolved
@@ -19,8 +19,7 @@
 from freqtrade.exchange import Exchange
 from freqtrade.fiat_convert import CryptoToFiatConverter
 from freqtrade.persistence import Trade
-from freqtrade.rpc import RPCMessageType
-from freqtrade.rpc import RPCManager
+from freqtrade.rpc.rpc_manager import RPCManager
 from freqtrade.state import State
 
 logger = logging.getLogger(__name__)
@@ -92,10 +91,7 @@
         # Log state transition
         state = self.state
         if state != old_state:
-            self.rpc.send_msg({
-                'type': RPCMessageType.STATUS_NOTIFICATION,
-                'status': f'{state.name.lower()}'
-            })
+            self.rpc.send_msg(f'*Status:* `{state.name.lower()}`')
             logger.info('Changing state to: %s', state.name)
 
         if state == State.STOPPED:
@@ -171,10 +167,9 @@
         except OperationalException:
             tb = traceback.format_exc()
             hint = 'Issue `/start` if you think it is safe to restart.'
-            self.rpc.send_msg({
-                'type': RPCMessageType.STATUS_NOTIFICATION,
-                'status': f'OperationalException:\n```\n{tb}```{hint}'
-            })
+            self.rpc.send_msg(
+                f'*Status:* OperationalException:\n```\n{tb}```{hint}'
+            )
             logger.exception('OperationalException. Stopping trader ...')
             self.state = State.STOPPED
         return state_changed
@@ -343,10 +338,7 @@
         pair_url = self.exchange.get_pair_detail_url(pair)
         stake_currency = self.config['stake_currency']
         fiat_currency = self.config['fiat_display_currency']
-<<<<<<< HEAD
-=======
         exc_name = self.exchange.name
->>>>>>> bd46b4fa
 
         # Calculate amount
         buy_limit = self.get_target_bid(self.exchange.get_ticker(pair))
@@ -369,17 +361,12 @@
             fiat_currency
         )
 
-        self.rpc.send_msg({
-            'type': RPCMessageType.BUY_NOTIFICATION,
-            'exchange': self.exchange.name.capitalize(),
-            'pair': pair_s,
-            'market_url': pair_url,
-            'limit': buy_limit,
-            'stake_amount': stake_amount,
-            'stake_amount_fiat': stake_amount_fiat,
-            'stake_currency': stake_currency,
-            'fiat_currency': fiat_currency
-        })
+        # Create trade entity and return
+        self.rpc.send_msg(
+            f"""*{exc_name}:* Buying [{pair_s}]({pair_url}) \
+with limit `{buy_limit:.8f} ({stake_amount:.6f} \
+{stake_currency}, {stake_amount_fiat:.3f} {fiat_currency})`"""
+        )
         # Fee is applied twice because we make a LIMIT_BUY and LIMIT_SELL
         fee = self.exchange.get_fee(symbol=pair, taker_or_maker='maker')
         trade = Trade(
@@ -564,10 +551,7 @@
             Trade.session.delete(trade)
             Trade.session.flush()
             logger.info('Buy order timeout for %s.', trade)
-            self.rpc.send_msg({
-                'type': RPCMessageType.STATUS_NOTIFICATION,
-                'status': f'Unfilled buy order for {pair_s} cancelled due to timeout'
-            })
+            self.rpc.send_msg(f'*Timeout:* Unfilled buy order for {pair_s} cancelled')
             return True
 
         # if trade is partially complete, edit the stake details for the trade
@@ -576,10 +560,7 @@
         trade.stake_amount = trade.amount * trade.open_rate
         trade.open_order_id = None
         logger.info('Partial buy order timeout for %s.', trade)
-        self.rpc.send_msg({
-            'type': RPCMessageType.STATUS_NOTIFICATION,
-            'status': f'Remaining buy order for {pair_s} cancelled due to timeout'
-        })
+        self.rpc.send_msg(f'*Timeout:* Remaining buy order for {pair_s} cancelled')
         return False
 
     # FIX: 20180110, should cancel_order() be cond. or unconditionally called?
@@ -597,10 +578,7 @@
             trade.close_date = None
             trade.is_open = True
             trade.open_order_id = None
-            self.rpc.send_msg({
-                'type': RPCMessageType.STATUS_NOTIFICATION,
-                'status': f'Unfilled sell order for {pair_s} cancelled due to timeout'
-            })
+            self.rpc.send_msg(f'*Timeout:* Unfilled sell order for {pair_s} cancelled')
             logger.info('Sell order timeout for %s.', trade)
             return True
 
@@ -614,49 +592,36 @@
         :param limit: limit rate for the sell order
         :return: None
         """
+        exc = trade.exchange
+        pair = trade.pair
         # Execute sell and update trade record
         order_id = self.exchange.sell(str(trade.pair), limit, trade.amount)['id']
         trade.open_order_id = order_id
         trade.close_rate_requested = limit
 
+        fmt_exp_profit = round(trade.calc_profit_percent(rate=limit) * 100, 2)
         profit_trade = trade.calc_profit(rate=limit)
         current_rate = self.exchange.get_ticker(trade.pair)['bid']
-        profit_percent = trade.calc_profit_percent(limit)
+        profit = trade.calc_profit_percent(limit)
         pair_url = self.exchange.get_pair_detail_url(trade.pair)
-        gain = "profit" if profit_percent > 0 else "loss"
-
-        msg = {
-            'type': RPCMessageType.SELL_NOTIFICATION,
-            'exchange': trade.exchange.capitalize(),
-            'pair': trade.pair,
-            'gain': gain,
-            'market_url': pair_url,
-            'limit': limit,
-            'amount': trade.amount,
-            'open_rate': trade.open_rate,
-            'current_rate': current_rate,
-            'profit_amount': profit_trade,
-            'profit_percent': profit_percent,
-        }
+        gain = "profit" if fmt_exp_profit > 0 else "loss"
+
+        message = f"*{exc}:* Selling\n" \
+                  f"*Current Pair:* [{pair}]({pair_url})\n" \
+                  f"*Limit:* `{limit}`\n" \
+                  f"*Amount:* `{round(trade.amount, 8)}`\n" \
+                  f"*Open Rate:* `{trade.open_rate:.8f}`\n" \
+                  f"*Current Rate:* `{current_rate:.8f}`\n" \
+                  f"*Profit:* `{round(profit * 100, 2):.2f}%`" \
+                  ""
 
         # For regular case, when the configuration exists
         if 'stake_currency' in self.config and 'fiat_display_currency' in self.config:
-            stake_currency = self.config['stake_currency']
-            fiat_currency = self.config['fiat_display_currency']
+            stake = self.config['stake_currency']
+            fiat = self.config['fiat_display_currency']
             fiat_converter = CryptoToFiatConverter()
             profit_fiat = fiat_converter.convert_amount(
                 profit_trade,
-<<<<<<< HEAD
-                stake_currency,
-                fiat_currency,
-            )
-            msg.update({
-                'profit_fiat': profit_fiat,
-                'stake_currency': stake_currency,
-                'fiat_currency': fiat_currency,
-            })
-
-=======
                 stake,
                 fiat
             )
@@ -668,7 +633,6 @@
         else:
             gain = "profit" if fmt_exp_profit > 0 else "loss"
             message += f'` ({gain}: {fmt_exp_profit:.2f}%, {profit_trade:.8f})`'
->>>>>>> bd46b4fa
         # Send the message
-        self.rpc.send_msg(msg)
+        self.rpc.send_msg(message)
         Trade.session.flush()