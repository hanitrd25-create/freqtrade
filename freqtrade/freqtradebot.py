"""
Freqtrade is the main module of this bot. It contains the class Freqtrade()
"""
import logging
import traceback
from copy import deepcopy
from datetime import datetime, time, timedelta, timezone
from math import isclose
from threading import Lock
from time import sleep
from typing import Any, Dict, List, Optional, Tuple

from schedule import Scheduler

from freqtrade import constants
from freqtrade.configuration import validate_config_consistency
from freqtrade.constants import BuySell, Config, EntryExecuteMode, ExchangeConfig, LongShort
from freqtrade.data.converter import order_book_to_dataframe
from freqtrade.data.dataprovider import DataProvider
from freqtrade.edge import Edge
from freqtrade.enums import (ExitCheckTuple, ExitType, RPCMessageType, RunMode, SignalDirection,
                             State, TradingMode)
from freqtrade.exceptions import (DependencyException, ExchangeError, InsufficientFundsError,
                                  InvalidOrderException, PricingError)
from freqtrade.exchange import (ROUND_DOWN, ROUND_UP, remove_exchange_credentials,
                                timeframe_to_minutes, timeframe_to_next_date, timeframe_to_seconds)
from freqtrade.misc import safe_value_fallback, safe_value_fallback2
from freqtrade.mixins import LoggingMixin
from freqtrade.persistence import Order, PairLocks, Trade, init_db
from freqtrade.persistence.key_value_store import set_startup_time
from freqtrade.plugins.pairlistmanager import PairListManager
from freqtrade.plugins.protectionmanager import ProtectionManager
from freqtrade.resolvers import ExchangeResolver, StrategyResolver
from freqtrade.rpc import RPCManager
from freqtrade.rpc.external_message_consumer import ExternalMessageConsumer
from freqtrade.rpc.rpc_types import (ProfitLossStr, RPCCancelMsg, RPCEntryMsg, RPCExitCancelMsg,
                                     RPCExitMsg, RPCProtectionMsg)
from freqtrade.strategy.interface import IStrategy
from freqtrade.strategy.strategy_wrapper import strategy_safe_wrapper
from freqtrade.util import FtPrecise
from freqtrade.util.binance_mig import migrate_binance_futures_names
from freqtrade.wallets import Wallets


logger = logging.getLogger(__name__)


class FreqtradeBot(LoggingMixin):
    """
    Freqtrade is the main class of the bot.
    This is from here the bot start its logic.
    """

    def __init__(self, config: Config) -> None:
        """
        Init all variables and objects the bot needs to work
        :param config: configuration dict, you can use Configuration.get_config()
        to get the config dict.
        """
        self.active_pair_whitelist: List[str] = []

        # Init bot state
        self.state = State.STOPPED

        # Init objects
        self.config = config
        exchange_config: ExchangeConfig = deepcopy(config['exchange'])
        # Remove credentials from original exchange config to avoid accidental credentail exposure
        remove_exchange_credentials(config['exchange'], True)

        self.strategy: IStrategy = StrategyResolver.load_strategy(self.config)

        # Check config consistency here since strategies can set certain options
        validate_config_consistency(config)

        self.exchange = ExchangeResolver.load_exchange(
            self.config, exchange_config=exchange_config, load_leverage_tiers=True)

        init_db(self.config['db_url'])

        self.wallets = Wallets(self.config, self.exchange)

        PairLocks.timeframe = self.config['timeframe']

        self.pairlists = PairListManager(self.exchange, self.config)

        # RPC runs in separate threads, can start handling external commands just after
        # initialization, even before Freqtradebot has a chance to start its throttling,
        # so anything in the Freqtradebot instance should be ready (initialized), including
        # the initial state of the bot.
        # Keep this at the end of this initialization method.
        self.rpc: RPCManager = RPCManager(self)

        self.dataprovider = DataProvider(self.config, self.exchange, rpc=self.rpc)
        self.pairlists = PairListManager(self.exchange, self.config, self.dataprovider)

        self.dataprovider.add_pairlisthandler(self.pairlists)

        # Attach Dataprovider to strategy instance
        self.strategy.dp = self.dataprovider
        # Attach Wallets to strategy instance
        self.strategy.wallets = self.wallets

        # Initializing Edge only if enabled
        self.edge = Edge(self.config, self.exchange, self.strategy) if \
            self.config.get('edge', {}).get('enabled', False) else None

        # Init ExternalMessageConsumer if enabled
        self.emc = ExternalMessageConsumer(self.config, self.dataprovider) if \
            self.config.get('external_message_consumer', {}).get('enabled', False) else None

        self.active_pair_whitelist = self._refresh_active_whitelist()

        # Set initial bot state from config
        initial_state = self.config.get('initial_state')
        self.state = State[initial_state.upper()] if initial_state else State.STOPPED

        # Protect exit-logic from forcesell and vice versa
        self._exit_lock = Lock()
        LoggingMixin.__init__(self, logger, timeframe_to_seconds(self.strategy.timeframe))

        self.trading_mode: TradingMode = self.config.get('trading_mode', TradingMode.SPOT)

        self._schedule = Scheduler()

        if self.trading_mode == TradingMode.FUTURES:

            def update():
                self.update_funding_fees()
                self.wallets.update()

            # TODO: This would be more efficient if scheduled in utc time, and performed at each
            # TODO: funding interval, specified by funding_fee_times on the exchange classes
            for time_slot in range(0, 24):
                for minutes in [1, 31]:
                    t = str(time(time_slot, minutes, 2))
                    self._schedule.every().day.at(t).do(update)
        self.last_process: Optional[datetime] = None

        self.strategy.ft_bot_start()
        # Initialize protections AFTER bot start - otherwise parameters are not loaded.
        self.protections = ProtectionManager(self.config, self.strategy.protections)

    def notify_status(self, msg: str, msg_type=RPCMessageType.STATUS) -> None:
        """
        Public method for users of this class (worker, etc.) to send notifications
        via RPC about changes in the bot status.
        """
        self.rpc.send_msg({
            'type': msg_type,
            'status': msg
        })

    def cleanup(self) -> None:
        """
        Cleanup pending resources on an already stopped bot
        :return: None
        """
        logger.info('Cleaning up modules ...')
        try:
            # Wrap db activities in shutdown to avoid problems if database is gone,
            # and raises further exceptions.
            if self.config['cancel_open_orders_on_exit']:
                self.cancel_all_open_orders()

            self.check_for_open_trades()
        except Exception as e:
            logger.warning(f'Exception during cleanup: {e.__class__.__name__} {e}')

        finally:
            self.strategy.ft_bot_cleanup()

        self.rpc.cleanup()
        if self.emc:
            self.emc.shutdown()
        self.exchange.close()
        try:
            Trade.commit()
        except Exception:
            # Exeptions here will be happening if the db disappeared.
            # At which point we can no longer commit anyway.
            pass

    def startup(self) -> None:
        """
        Called on startup and after reloading the bot - triggers notifications and
        performs startup tasks
        """
        migrate_binance_futures_names(self.config)
        set_startup_time()

        self.rpc.startup_messages(self.config, self.pairlists, self.protections)
        # Update older trades with precision and precision mode
        self.startup_backpopulate_precision()
        if not self.edge:
            # Adjust stoploss if it was changed
            Trade.stoploss_reinitialization(self.strategy.stoploss)

        # Only update open orders on startup
        # This will update the database after the initial migration
        self.startup_update_open_orders()
        self.update_funding_fees()

    def process(self) -> None:
        """
        Queries the persistence layer for open trades and handles them,
        otherwise a new trade is created.
        :return: True if one or more trades has been created or closed, False otherwise
        """

        # Check whether markets have to be reloaded and reload them when it's needed
        self.exchange.reload_markets()

        self.update_trades_without_assigned_fees()

        # Query trades from persistence layer
        trades: List[Trade] = Trade.get_open_trades()

        self.active_pair_whitelist = self._refresh_active_whitelist(trades)

        # Refreshing candles
        self.dataprovider.refresh(self.pairlists.create_pair_list(self.active_pair_whitelist),
                                  self.strategy.gather_informative_pairs())

        strategy_safe_wrapper(self.strategy.bot_loop_start, supress_error=True)(
            current_time=datetime.now(timezone.utc))

        self.strategy.analyze(self.active_pair_whitelist)

        with self._exit_lock:
            # Check for exchange cancelations, timeouts and user requested replace
            self.manage_open_orders()

        # Protect from collisions with force_exit.
        # Without this, freqtrade may try to recreate stoploss_on_exchange orders
        # while exiting is in process, since telegram messages arrive in an different thread.
        with self._exit_lock:
            trades = Trade.get_open_trades()
            # First process current opened trades (positions)
            self.exit_positions(trades)

        # Check if we need to adjust our current positions before attempting to buy new trades.
        if self.strategy.position_adjustment_enable:
            with self._exit_lock:
                self.process_open_trade_positions()

        # Then looking for buy opportunities
        if self.get_free_open_trades():
            self.enter_positions()
        if self.trading_mode == TradingMode.FUTURES:
            self._schedule.run_pending()
        Trade.commit()
        self.rpc.process_msg_queue(self.dataprovider._msg_queue)
        self.last_process = datetime.now(timezone.utc)

    def process_stopped(self) -> None:
        """
        Close all orders that were left open
        """
        if self.config['cancel_open_orders_on_exit']:
            self.cancel_all_open_orders()

    def check_for_open_trades(self):
        """
        Notify the user when the bot is stopped (not reloaded)
        and there are still open trades active.
        """
        open_trades = Trade.get_open_trades()

        if len(open_trades) != 0 and self.state != State.RELOAD_CONFIG:
            msg = {
                'type': RPCMessageType.WARNING,
                'status':
                    f"{len(open_trades)} open trades active.\n\n"
                    f"Handle these trades manually on {self.exchange.name}, "
                    f"or '/start' the bot again and use '/stopentry' "
                    f"to handle open trades gracefully. \n"
                    f"{'Note: Trades are simulated (dry run).' if self.config['dry_run'] else ''}",
            }
            self.rpc.send_msg(msg)

    def _refresh_active_whitelist(self, trades: List[Trade] = []) -> List[str]:
        """
        Refresh active whitelist from pairlist or edge and extend it with
        pairs that have open trades.
        """
        # Refresh whitelist
        _prev_whitelist = self.pairlists.whitelist
        self.pairlists.refresh_pairlist()
        _whitelist = self.pairlists.whitelist

        # Calculating Edge positioning
        if self.edge:
            self.edge.calculate(_whitelist)
            _whitelist = self.edge.adjust(_whitelist)

        if trades:
            # Extend active-pair whitelist with pairs of open trades
            # It ensures that candle (OHLCV) data are downloaded for open trades as well
            _whitelist.extend([trade.pair for trade in trades if trade.pair not in _whitelist])

        # Called last to include the included pairs
        if _prev_whitelist != _whitelist:
            self.rpc.send_msg({'type': RPCMessageType.WHITELIST, 'data': _whitelist})

        return _whitelist

    def get_free_open_trades(self) -> int:
        """
        Return the number of free open trades slots or 0 if
        max number of open trades reached
        """
        open_trades = Trade.get_open_trade_count()
        return max(0, self.config['max_open_trades'] - open_trades)

    def update_funding_fees(self) -> None:
        if self.trading_mode == TradingMode.FUTURES:
            trades: List[Trade] = Trade.get_open_trades()
            for trade in trades:
                trade.set_funding_fees(
                    self.exchange.get_funding_fees(
                        pair=trade.pair,
                        amount=trade.amount,
                        is_short=trade.is_short,
                        open_date=trade.date_last_filled_utc)
                )

    def startup_backpopulate_precision(self) -> None:

        trades = Trade.get_trades([Trade.contract_size.is_(None)])
        for trade in trades:
            if trade.exchange != self.exchange.id:
                continue
            trade.precision_mode = self.exchange.precisionMode
            trade.amount_precision = self.exchange.get_precision_amount(trade.pair)
            trade.price_precision = self.exchange.get_precision_price(trade.pair)
            trade.contract_size = self.exchange.get_contract_size(trade.pair)
        Trade.commit()

    def startup_update_open_orders(self):
        """
        Updates open orders based on order list kept in the database.
        Mainly updates the state of orders - but may also close trades
        """
        if self.config['dry_run'] or self.config['exchange'].get('skip_open_order_update', False):
            # Updating open orders in dry-run does not make sense and will fail.
            return

        orders = Order.get_open_orders()
        logger.info(f"Updating {len(orders)} open orders.")
        for order in orders:
            try:
                fo = self.exchange.fetch_order_or_stoploss_order(order.order_id, order.ft_pair,
                                                                 order.ft_order_side == 'stoploss')
                if not order.trade:
                    # This should not happen, but it does if trades were deleted manually.
                    # This can only incur on sqlite, which doesn't enforce foreign constraints.
                    logger.warning(
                        f"Order {order.order_id} has no trade attached. "
                        "This may suggest a database corruption. "
                        f"The expected trade ID is {order.ft_trade_id}. Ignoring this order."
                    )
                    continue
                self.update_trade_state(order.trade, order.order_id, fo,
                                        stoploss_order=(order.ft_order_side == 'stoploss'))

            except InvalidOrderException as e:
                logger.warning(f"Error updating Order {order.order_id} due to {e}.")
                if order.order_date_utc - timedelta(days=5) < datetime.now(timezone.utc):
                    logger.warning(
                        "Order is older than 5 days. Assuming order was fully cancelled.")
                    fo = order.to_ccxt_object()
                    fo['status'] = 'canceled'
                    self.handle_cancel_order(
                        fo, order, order.trade, constants.CANCEL_REASON['TIMEOUT']
                    )

            except ExchangeError as e:

                logger.warning(f"Error updating Order {order.order_id} due to {e}")

    def update_trades_without_assigned_fees(self) -> None:
        """
        Update closed trades without close fees assigned.
        Only acts when Orders are in the database, otherwise the last order-id is unknown.
        """
        if self.config['dry_run']:
            # Updating open orders in dry-run does not make sense and will fail.
            return

        trades: List[Trade] = Trade.get_closed_trades_without_assigned_fees()
        for trade in trades:
            if not trade.is_open and not trade.fee_updated(trade.exit_side):
                # Get sell fee
                order = trade.select_order(trade.exit_side, False, only_filled=True)
                if not order:
                    order = trade.select_order('stoploss', False)
                if order:
                    logger.info(
                        f"Updating {trade.exit_side}-fee on trade {trade}"
                        f"for order {order.order_id}."
                    )
                    self.update_trade_state(trade, order.order_id,
                                            stoploss_order=order.ft_order_side == 'stoploss',
                                            send_msg=False)

        trades = Trade.get_open_trades_without_assigned_fees()
        for trade in trades:
            with self._exit_lock:
                if trade.is_open and not trade.fee_updated(trade.entry_side):
                    order = trade.select_order(trade.entry_side, False, only_filled=True)
                    open_order = trade.select_order(trade.entry_side, True)
                    if order and open_order is None:
                        logger.info(
                            f"Updating {trade.entry_side}-fee on trade {trade}"
                            f"for order {order.order_id}."
                        )
                        self.update_trade_state(trade, order.order_id, send_msg=False)

    def handle_insufficient_funds(self, trade: Trade):
        """
        Try refinding a lost trade.
        Only used when InsufficientFunds appears on exit orders (stoploss or long sell/short buy).
        Tries to walk the stored orders and updates the trade state if necessary.
        """
        logger.info(f"Trying to refind lost order for {trade}")
        for order in trade.orders:
            logger.info(f"Trying to refind {order}")
            fo = None
            if not order.ft_is_open:
                logger.debug(f"Order {order} is no longer open.")
                continue
            try:
                fo = self.exchange.fetch_order_or_stoploss_order(order.order_id, order.ft_pair,
                                                                 order.ft_order_side == 'stoploss')
                if fo:
                    logger.info(f"Found {order} for trade {trade}.")
                    self.update_trade_state(trade, order.order_id, fo,
                                            stoploss_order=order.ft_order_side == 'stoploss')

            except ExchangeError:
                logger.warning(f"Error updating {order.order_id}.")

    def handle_onexchange_order(self, trade: Trade):
        """
        Try refinding a order that is not in the database.
        Only used balance disappeared, which would make exiting impossible.
        """
        try:
            orders = self.exchange.fetch_orders(
                trade.pair, trade.open_date_utc - timedelta(seconds=10))
            prev_exit_reason = trade.exit_reason
            prev_trade_state = trade.is_open
            for order in orders:
                trade_order = [o for o in trade.orders if o.order_id == order['id']]

                if trade_order:
                    # We knew this order, but didn't have it updated properly
                    order_obj = trade_order[0]
                else:
                    logger.info(f"Found previously unknown order {order['id']} for {trade.pair}.")

                    order_obj = Order.parse_from_ccxt_object(order, trade.pair, order['side'])
                    order_obj.order_filled_date = datetime.fromtimestamp(
                        safe_value_fallback(order, 'lastTradeTimestamp', 'timestamp') // 1000,
                        tz=timezone.utc)
                    trade.orders.append(order_obj)
                    Trade.commit()
                    trade.exit_reason = ExitType.SOLD_ON_EXCHANGE.value

                self.update_trade_state(trade, order['id'], order, send_msg=False)

                logger.info(f"handled order {order['id']}")

            # Refresh trade from database
            Trade.session.refresh(trade)
            if not trade.is_open:
                # Trade was just closed
                trade.close_date = trade.date_last_filled_utc
                self.order_close_notify(trade, order_obj,
                                        order_obj.ft_order_side == 'stoploss',
                                        send_msg=prev_trade_state != trade.is_open)
            else:
                trade.exit_reason = prev_exit_reason
            Trade.commit()

        except ExchangeError:
            logger.warning("Error finding onexchange order.")
        except Exception:
            # catching https://github.com/freqtrade/freqtrade/issues/9025
            logger.warning("Error finding onexchange order", exc_info=True)
#
# BUY / enter positions / open trades logic and methods
#

    def enter_positions(self) -> int:
        """
        Tries to execute entry orders for new trades (positions)
        """
        trades_created = 0

        whitelist = deepcopy(self.active_pair_whitelist)
        if not whitelist:
            self.log_once("Active pair whitelist is empty.", logger.info)
            return trades_created
        # Remove pairs for currently opened trades from the whitelist
        for trade in Trade.get_open_trades():
            if trade.pair in whitelist:
                whitelist.remove(trade.pair)
                logger.debug('Ignoring %s in pair whitelist', trade.pair)

        if not whitelist:
            self.log_once("No currency pair in active pair whitelist, "
                          "but checking to exit open trades.", logger.info)
            return trades_created
        if PairLocks.is_global_lock(side='*'):
            # This only checks for total locks (both sides).
            # per-side locks will be evaluated by `is_pair_locked` within create_trade,
            # once the direction for the trade is clear.
            lock = PairLocks.get_pair_longest_lock('*')
            if lock:
                self.log_once(f"Global pairlock active until "
                              f"{lock.lock_end_time.strftime(constants.DATETIME_PRINT_FORMAT)}. "
                              f"Not creating new trades, reason: {lock.reason}.", logger.info)
            else:
                self.log_once("Global pairlock active. Not creating new trades.", logger.info)
            return trades_created
        # Create entity and execute trade for each pair from whitelist
        for pair in whitelist:
            try:
                with self._exit_lock:
                    trades_created += self.create_trade(pair)
            except DependencyException as exception:
                logger.warning('Unable to create trade for %s: %s', pair, exception)

        if not trades_created:
            logger.debug("Found no enter signals for whitelisted currencies. Trying again...")

        return trades_created

    def create_trade(self, pair: str) -> bool:
        """
        Check the implemented trading strategy for buy signals.

        If the pair triggers the buy signal a new trade record gets created
        and the buy-order opening the trade gets issued towards the exchange.

        :return: True if a trade has been created.
        """
        logger.debug(f"create_trade for pair {pair}")

        analyzed_df, _ = self.dataprovider.get_analyzed_dataframe(pair, self.strategy.timeframe)
        nowtime = analyzed_df.iloc[-1]['date'] if len(analyzed_df) > 0 else None

        # get_free_open_trades is checked before create_trade is called
        # but it is still used here to prevent opening too many trades within one iteration
        if not self.get_free_open_trades():
            logger.debug(f"Can't open a new trade for {pair}: max number of trades is reached.")
            return False

        # running get_signal on historical data fetched
        (signal, enter_tag) = self.strategy.get_entry_signal(
            pair,
            self.strategy.timeframe,
            analyzed_df
        )

        if signal:
            if self.strategy.is_pair_locked(pair, candle_date=nowtime, side=signal):
                lock = PairLocks.get_pair_longest_lock(pair, nowtime, signal)
                if lock:
                    self.log_once(f"Pair {pair} {lock.side} is locked until "
                                  f"{lock.lock_end_time.strftime(constants.DATETIME_PRINT_FORMAT)} "
                                  f"due to {lock.reason}.",
                                  logger.info)
                else:
                    self.log_once(f"Pair {pair} is currently locked.", logger.info)
                return False
            stake_amount = self.wallets.get_trade_stake_amount(
                pair, self.config['max_open_trades'], self.edge)

            bid_check_dom = self.config.get('entry_pricing', {}).get('check_depth_of_market', {})
            if ((bid_check_dom.get('enabled', False)) and
                    (bid_check_dom.get('bids_to_ask_delta', 0) > 0)):
                if self._check_depth_of_market(pair, bid_check_dom, side=signal):
                    return self.execute_entry(
                        pair,
                        stake_amount,
                        enter_tag=enter_tag,
                        is_short=(signal == SignalDirection.SHORT)
                    )
                else:
                    return False

            return self.execute_entry(
                pair,
                stake_amount,
                enter_tag=enter_tag,
                is_short=(signal == SignalDirection.SHORT)
            )
        else:
            return False

#
# BUY / increase positions / DCA logic and methods
#
    def process_open_trade_positions(self):
        """
        Tries to execute additional buy or sell orders for open trades (positions)
        """
        # Walk through each pair and check if it needs changes
        for trade in Trade.get_open_trades():
            # If there is any open orders, wait for them to finish.
            # TODO Remove to allow mul open orders
            if not trade.has_open_orders:
                # Do a wallets update (will be ratelimited to once per hour)
                self.wallets.update(False)
                try:
                    self.check_and_call_adjust_trade_position(trade)
                except DependencyException as exception:
                    logger.warning(
                        f"Unable to adjust position of trade for {trade.pair}: {exception}")

    def check_and_call_adjust_trade_position(self, trade: Trade):
        """
        Check the implemented trading strategy for adjustment command.
        If the strategy triggers the adjustment, a new order gets issued.
        Once that completes, the existing trade is modified to match new data.
        """
        current_entry_rate, current_exit_rate = self.exchange.get_rates(
            trade.pair, True, trade.is_short)

        current_entry_profit = trade.calc_profit_ratio(current_entry_rate)
        current_exit_profit = trade.calc_profit_ratio(current_exit_rate)

        min_entry_stake = self.exchange.get_min_pair_stake_amount(trade.pair,
                                                                  current_entry_rate,
                                                                  0.0)
        min_exit_stake = self.exchange.get_min_pair_stake_amount(trade.pair,
                                                                 current_exit_rate,
                                                                 self.strategy.stoploss)
        max_entry_stake = self.exchange.get_max_pair_stake_amount(trade.pair, current_entry_rate)
        stake_available = self.wallets.get_available_stake_amount()
        logger.debug(f"Calling adjust_trade_position for pair {trade.pair}")
        stake_amount = strategy_safe_wrapper(self.strategy.adjust_trade_position,
                                             default_retval=None, supress_error=True)(
            trade=trade,
            current_time=datetime.now(timezone.utc), current_rate=current_entry_rate,
            current_profit=current_entry_profit, min_stake=min_entry_stake,
            max_stake=min(max_entry_stake, stake_available),
            current_entry_rate=current_entry_rate, current_exit_rate=current_exit_rate,
            current_entry_profit=current_entry_profit, current_exit_profit=current_exit_profit
        )

        if stake_amount is not None and stake_amount > 0.0:
            # We should increase our position
            if self.strategy.max_entry_position_adjustment > -1:
                count_of_entries = trade.nr_of_successful_entries
                if count_of_entries > self.strategy.max_entry_position_adjustment:
                    logger.debug(f"Max adjustment entries for {trade.pair} has been reached.")
                    return
                else:
                    logger.debug("Max adjustment entries is set to unlimited.")
            self.execute_entry(trade.pair, stake_amount, price=current_entry_rate,
                               trade=trade, is_short=trade.is_short, mode='pos_adjust')

        if stake_amount is not None and stake_amount < 0.0:
            # We should decrease our position
            amount = self.exchange.amount_to_contract_precision(
                trade.pair,
                abs(float(FtPrecise(stake_amount * trade.leverage) / FtPrecise(current_exit_rate))))

            if amount == 0.0:
                logger.info("Amount to exit is 0.0 due to exchange limits - not exiting.")
                return

            remaining = (trade.amount - amount) * current_exit_rate
            if min_exit_stake and remaining != 0 and remaining < min_exit_stake:
                logger.info(f"Remaining amount of {remaining} would be smaller "
                            f"than the minimum of {min_exit_stake}.")
                return

            self.execute_trade_exit(trade, current_exit_rate, exit_check=ExitCheckTuple(
                exit_type=ExitType.PARTIAL_EXIT), sub_trade_amt=amount)

    def _check_depth_of_market(self, pair: str, conf: Dict, side: SignalDirection) -> bool:
        """
        Checks depth of market before executing a buy
        """
        conf_bids_to_ask_delta = conf.get('bids_to_ask_delta', 0)
        logger.info(f"Checking depth of market for {pair} ...")
        order_book = self.exchange.fetch_l2_order_book(pair, 1000)
        order_book_data_frame = order_book_to_dataframe(order_book['bids'], order_book['asks'])
        order_book_bids = order_book_data_frame['b_size'].sum()
        order_book_asks = order_book_data_frame['a_size'].sum()

        entry_side = order_book_bids if side == SignalDirection.LONG else order_book_asks
        exit_side = order_book_asks if side == SignalDirection.LONG else order_book_bids
        bids_ask_delta = entry_side / exit_side

        bids = f"Bids: {order_book_bids}"
        asks = f"Asks: {order_book_asks}"
        delta = f"Delta: {bids_ask_delta}"

        logger.info(
            f"{bids}, {asks}, {delta}, Direction: {side.value}"
            f"Bid Price: {order_book['bids'][0][0]}, Ask Price: {order_book['asks'][0][0]}, "
            f"Immediate Bid Quantity: {order_book['bids'][0][1]}, "
            f"Immediate Ask Quantity: {order_book['asks'][0][1]}."
        )
        if bids_ask_delta >= conf_bids_to_ask_delta:
            logger.info(f"Bids to asks delta for {pair} DOES satisfy condition.")
            return True
        else:
            logger.info(f"Bids to asks delta for {pair} does not satisfy condition.")
            return False

    def execute_entry(
        self,
        pair: str,
        stake_amount: float,
        price: Optional[float] = None,
        *,
        is_short: bool = False,
        ordertype: Optional[str] = None,
        enter_tag: Optional[str] = None,
        trade: Optional[Trade] = None,
        mode: EntryExecuteMode = 'initial',
        leverage_: Optional[float] = None,
    ) -> bool:
        """
        Executes a limit buy for the given pair
        :param pair: pair for which we want to create a LIMIT_BUY
        :param stake_amount: amount of stake-currency for the pair
        :return: True if a buy order is created, false if it fails.
        :raise: DependencyException or it's subclasses like ExchangeError.
        """
        time_in_force = self.strategy.order_time_in_force['entry']

        side: BuySell = 'sell' if is_short else 'buy'
        name = 'Short' if is_short else 'Long'
        trade_side: LongShort = 'short' if is_short else 'long'
        pos_adjust = trade is not None

        enter_limit_requested, stake_amount, leverage = self.get_valid_enter_price_and_stake(
            pair, price, stake_amount, trade_side, enter_tag, trade, mode, leverage_)

        if not stake_amount:
            return False

        msg = (f"Position adjust: about to create a new order for {pair} with stake_amount: "
               f"{stake_amount} for {trade}" if mode == 'pos_adjust'
               else
               (f"Replacing {side} order: about create a new order for {pair} with stake_amount: "
                f"{stake_amount} ..."
                if mode == 'replace' else
                f"{name} signal found: about create a new trade for {pair} with stake_amount: "
                f"{stake_amount} ..."
                ))
        logger.info(msg)
        amount = (stake_amount / enter_limit_requested) * leverage
        order_type = ordertype or self.strategy.order_types['entry']

        if mode == 'initial' and not strategy_safe_wrapper(
                self.strategy.confirm_trade_entry, default_retval=True)(
                pair=pair, order_type=order_type, amount=amount, rate=enter_limit_requested,
                time_in_force=time_in_force, current_time=datetime.now(timezone.utc),
                entry_tag=enter_tag, side=trade_side):
            logger.info(f"User denied entry for {pair}.")
            return False
        order = self.exchange.create_order(
            pair=pair,
            ordertype=order_type,
            side=side,
            amount=amount,
            rate=enter_limit_requested,
            reduceOnly=False,
            time_in_force=time_in_force,
            leverage=leverage
        )
        order_obj = Order.parse_from_ccxt_object(order, pair, side, amount, enter_limit_requested)
        order_id = order['id']
        order_status = order.get('status')
        logger.info(f"Order {order_id} was created for {pair} and status is {order_status}.")

        # we assume the order is executed at the price requested
        enter_limit_filled_price = enter_limit_requested
        amount_requested = amount

        if order_status == 'expired' or order_status == 'rejected':

            # return false if the order is not filled
            if float(order['filled']) == 0:
                logger.warning(f'{name} {time_in_force} order with time in force {order_type} '
                               f'for {pair} is {order_status} by {self.exchange.name}.'
                               ' zero amount is fulfilled.')
                return False
            else:
                # the order is partially fulfilled
                # in case of IOC orders we can check immediately
                # if the order is fulfilled fully or partially
                logger.warning('%s %s order with time in force %s for %s is %s by %s.'
                               ' %s amount fulfilled out of %s (%s remaining which is canceled).',
                               name, time_in_force, order_type, pair, order_status,
                               self.exchange.name, order['filled'], order['amount'],
                               order['remaining']
                               )
                amount = safe_value_fallback(order, 'filled', 'amount', amount)
                enter_limit_filled_price = safe_value_fallback(
                    order, 'average', 'price', enter_limit_filled_price)

        # in case of FOK the order may be filled immediately and fully
        elif order_status == 'closed':
            amount = safe_value_fallback(order, 'filled', 'amount', amount)
            enter_limit_filled_price = safe_value_fallback(
                order, 'average', 'price', enter_limit_requested)

        # Fee is applied twice because we make a LIMIT_BUY and LIMIT_SELL
        fee = self.exchange.get_fee(symbol=pair, taker_or_maker='maker')
        base_currency = self.exchange.get_pair_base_currency(pair)
        open_date = datetime.now(timezone.utc)

        funding_fees = self.exchange.get_funding_fees(
            pair=pair,
            amount=amount + trade.amount if trade else amount,
            is_short=is_short,
            open_date=trade.date_last_filled_utc if trade else open_date
        )

        # This is a new trade
        if trade is None:

            trade = Trade(
                pair=pair,
                base_currency=base_currency,
                stake_currency=self.config['stake_currency'],
                stake_amount=stake_amount,
                amount=amount,
                is_open=True,
                amount_requested=amount_requested,
                fee_open=fee,
                fee_close=fee,
                open_rate=enter_limit_filled_price,
                open_rate_requested=enter_limit_requested,
                open_date=open_date,
                exchange=self.exchange.id,
                strategy=self.strategy.get_strategy_name(),
                enter_tag=enter_tag,
                timeframe=timeframe_to_minutes(self.config['timeframe']),
                leverage=leverage,
                is_short=is_short,
                trading_mode=self.trading_mode,
                funding_fees=funding_fees,
                amount_precision=self.exchange.get_precision_amount(pair),
                price_precision=self.exchange.get_precision_price(pair),
                precision_mode=self.exchange.precisionMode,
                contract_size=self.exchange.get_contract_size(pair),
            )
            stoploss = self.strategy.stoploss if not self.edge else self.edge.get_stoploss(pair)
            trade.adjust_stop_loss(trade.open_rate, stoploss, initial=True)

        else:
            # This is additional buy, we reset fee_open_currency so timeout checking can work
            trade.is_open = True
            trade.fee_open_currency = None
            trade.open_rate_requested = enter_limit_requested
            trade.set_funding_fees(funding_fees)

        trade.orders.append(order_obj)
        trade.recalc_trade_from_orders()
        Trade.session.add(trade)
        Trade.commit()

        # Updating wallets
        self.wallets.update()

        self._notify_enter(trade, order_obj, order_type, sub_trade=pos_adjust)

        if pos_adjust:
            if order_status == 'closed':
                logger.info(f"DCA order closed, trade should be up to date: {trade}")
                trade = self.cancel_stoploss_on_exchange(trade)
            else:
                logger.info(f"DCA order {order_status}, will wait for resolution: {trade}")

        # Update fees if order is non-opened
        if order_status in constants.NON_OPEN_EXCHANGE_STATES:
            self.update_trade_state(trade, order_id, order)

        return True

    def cancel_stoploss_on_exchange(self, trade: Trade) -> Trade:
        # First cancelling stoploss on exchange ...
        for oslo in trade.open_sl_orders:
            try:
<<<<<<< HEAD
                logger.info(f"Canceling stoploss on exchange for {trade} "
                            f"order: {oslo.order_id}")
=======
                logger.info(f"Cancelling stoploss on exchange for {trade}")
>>>>>>> fa368a9a
                co = self.exchange.cancel_stoploss_order_with_result(
                    oslo.order_id, trade.pair, trade.amount)
                self.update_trade_state(trade, oslo.order_id, co, stoploss_order=True)
            except InvalidOrderException:
                logger.exception(f"Could not cancel stoploss order {oslo.order_id} "
                                 f"for pair {trade.pair}")
        return trade

    def get_valid_enter_price_and_stake(
        self, pair: str, price: Optional[float], stake_amount: float,
        trade_side: LongShort,
        entry_tag: Optional[str],
        trade: Optional[Trade],
        mode: EntryExecuteMode,
        leverage_: Optional[float],
    ) -> Tuple[float, float, float]:
        """
        Validate and eventually adjust (within limits) limit, amount and leverage
        :return: Tuple with (price, amount, leverage)
        """

        if price:
            enter_limit_requested = price
        else:
            # Calculate price
            enter_limit_requested = self.exchange.get_rate(
                pair, side='entry', is_short=(trade_side == 'short'), refresh=True)
        if mode != 'replace':
            # Don't call custom_entry_price in order-adjust scenario
            custom_entry_price = strategy_safe_wrapper(self.strategy.custom_entry_price,
                                                       default_retval=enter_limit_requested)(
                pair=pair, trade=trade,
                current_time=datetime.now(timezone.utc),
                proposed_rate=enter_limit_requested, entry_tag=entry_tag,
                side=trade_side,
            )

            enter_limit_requested = self.get_valid_price(custom_entry_price, enter_limit_requested)

        if not enter_limit_requested:
            raise PricingError('Could not determine entry price.')

        if self.trading_mode != TradingMode.SPOT and trade is None:
            max_leverage = self.exchange.get_max_leverage(pair, stake_amount)
            if leverage_:
                leverage = leverage_
            else:
                leverage = strategy_safe_wrapper(self.strategy.leverage, default_retval=1.0)(
                    pair=pair,
                    current_time=datetime.now(timezone.utc),
                    current_rate=enter_limit_requested,
                    proposed_leverage=1.0,
                    max_leverage=max_leverage,
                    side=trade_side, entry_tag=entry_tag,
                )
            # Cap leverage between 1.0 and max_leverage.
            leverage = min(max(leverage, 1.0), max_leverage)
        else:
            # Changing leverage currently not possible
            leverage = trade.leverage if trade else 1.0

        # Min-stake-amount should actually include Leverage - this way our "minimal"
        # stake- amount might be higher than necessary.
        # We do however also need min-stake to determine leverage, therefore this is ignored as
        # edge-case for now.
        min_stake_amount = self.exchange.get_min_pair_stake_amount(
            pair, enter_limit_requested,
            self.strategy.stoploss if not mode != 'pos_adjust' else 0.0,
            leverage)
        max_stake_amount = self.exchange.get_max_pair_stake_amount(
            pair, enter_limit_requested, leverage)

        if not self.edge and trade is None:
            stake_available = self.wallets.get_available_stake_amount()
            stake_amount = strategy_safe_wrapper(self.strategy.custom_stake_amount,
                                                 default_retval=stake_amount)(
                pair=pair, current_time=datetime.now(timezone.utc),
                current_rate=enter_limit_requested, proposed_stake=stake_amount,
                min_stake=min_stake_amount, max_stake=min(max_stake_amount, stake_available),
                leverage=leverage, entry_tag=entry_tag, side=trade_side
            )

        stake_amount = self.wallets.validate_stake_amount(
            pair=pair,
            stake_amount=stake_amount,
            min_stake_amount=min_stake_amount,
            max_stake_amount=max_stake_amount,
            trade_amount=trade.stake_amount if trade else None,
        )

        return enter_limit_requested, stake_amount, leverage

    def _notify_enter(self, trade: Trade, order: Order, order_type: str,
                      fill: bool = False, sub_trade: bool = False) -> None:
        """
        Sends rpc notification when a entry order occurred.
        """
        open_rate = order.safe_price

        if open_rate is None:
            open_rate = trade.open_rate

        current_rate = trade.open_rate_requested
        if self.dataprovider.runmode in (RunMode.DRY_RUN, RunMode.LIVE):
            current_rate = self.exchange.get_rate(
                trade.pair, side='entry', is_short=trade.is_short, refresh=False)

        msg: RPCEntryMsg = {
            'trade_id': trade.id,
            'type': RPCMessageType.ENTRY_FILL if fill else RPCMessageType.ENTRY,
            'buy_tag': trade.enter_tag,
            'enter_tag': trade.enter_tag,
            'exchange': trade.exchange.capitalize(),
            'pair': trade.pair,
            'leverage': trade.leverage if trade.leverage else None,
            'direction': 'Short' if trade.is_short else 'Long',
            'limit': open_rate,  # Deprecated (?)
            'open_rate': open_rate,
            'order_type': order_type,
            'stake_amount': trade.stake_amount,
            'stake_currency': self.config['stake_currency'],
            'base_currency': self.exchange.get_pair_base_currency(trade.pair),
            'fiat_currency': self.config.get('fiat_display_currency', None),
            'amount': order.safe_amount_after_fee if fill else (order.amount or trade.amount),
            'open_date': trade.open_date_utc or datetime.now(timezone.utc),
            'current_rate': current_rate,
            'sub_trade': sub_trade,
        }

        # Send the message
        self.rpc.send_msg(msg)

    def _notify_enter_cancel(self, trade: Trade, order_type: str, reason: str,
                             sub_trade: bool = False) -> None:
        """
        Sends rpc notification when a entry order cancel occurred.
        """
        current_rate = self.exchange.get_rate(
            trade.pair, side='entry', is_short=trade.is_short, refresh=False)

        msg: RPCCancelMsg = {
            'trade_id': trade.id,
            'type': RPCMessageType.ENTRY_CANCEL,
            'buy_tag': trade.enter_tag,
            'enter_tag': trade.enter_tag,
            'exchange': trade.exchange.capitalize(),
            'pair': trade.pair,
            'leverage': trade.leverage,
            'direction': 'Short' if trade.is_short else 'Long',
            'limit': trade.open_rate,
            'order_type': order_type,
            'stake_amount': trade.stake_amount,
            'open_rate': trade.open_rate,
            'stake_currency': self.config['stake_currency'],
            'base_currency': self.exchange.get_pair_base_currency(trade.pair),
            'fiat_currency': self.config.get('fiat_display_currency', None),
            'amount': trade.amount,
            'open_date': trade.open_date,
            'current_rate': current_rate,
            'reason': reason,
            'sub_trade': sub_trade,
        }

        # Send the message
        self.rpc.send_msg(msg)

#
# SELL / exit positions / close trades logic and methods
#

    def exit_positions(self, trades: List[Trade]) -> int:
        """
        Tries to execute exit orders for open trades (positions)
        """
        trades_closed = 0
        for trade in trades:

            if (
                not trade.has_open_orders
                and not trade.has_open_sl_orders
                and not self.wallets.check_exit_amount(trade)
            ):
                logger.warning(
                    f'Not enough {trade.safe_base_currency} in wallet to exit {trade}. '
                    'Trying to recover.')
                self.handle_onexchange_order(trade)

            try:
                try:
                    if (self.strategy.order_types.get('stoploss_on_exchange') and
                            self.handle_stoploss_on_exchange(trade)):
                        trades_closed += 1
                        Trade.commit()
                        continue

                except InvalidOrderException as exception:
                    logger.warning(
                        f'Unable to handle stoploss on exchange for {trade.pair}: {exception}')
                # Check if we can sell our current pair
                if not trade.has_open_orders and trade.is_open and self.handle_trade(trade):
                    trades_closed += 1

            except DependencyException as exception:
                logger.warning(f'Unable to exit trade {trade.pair}: {exception}')

        # Updating wallets if any trade occurred
        if trades_closed:
            self.wallets.update()

        return trades_closed

    def handle_trade(self, trade: Trade) -> bool:
        """
        Exits the current pair if the threshold is reached and updates the trade record.
        :return: True if trade has been sold/exited_short, False otherwise
        """
        if not trade.is_open:
            raise DependencyException(f'Attempt to handle closed trade: {trade}')

        logger.debug('Handling %s ...', trade)

        (enter, exit_) = (False, False)
        exit_tag = None
        exit_signal_type = "exit_short" if trade.is_short else "exit_long"

        if (self.config.get('use_exit_signal', True) or
                self.config.get('ignore_roi_if_entry_signal', False)):
            analyzed_df, _ = self.dataprovider.get_analyzed_dataframe(trade.pair,
                                                                      self.strategy.timeframe)

            (enter, exit_, exit_tag) = self.strategy.get_exit_signal(
                trade.pair,
                self.strategy.timeframe,
                analyzed_df,
                is_short=trade.is_short
            )

        logger.debug('checking exit')
        exit_rate = self.exchange.get_rate(
            trade.pair, side='exit', is_short=trade.is_short, refresh=True)
        if self._check_and_execute_exit(trade, exit_rate, enter, exit_, exit_tag):
            return True

        logger.debug(f'Found no {exit_signal_type} signal for %s.', trade)
        return False

    def _check_and_execute_exit(self, trade: Trade, exit_rate: float,
                                enter: bool, exit_: bool, exit_tag: Optional[str]) -> bool:
        """
        Check and execute trade exit
        """
        exits: List[ExitCheckTuple] = self.strategy.should_exit(
            trade,
            exit_rate,
            datetime.now(timezone.utc),
            enter=enter,
            exit_=exit_,
            force_stoploss=self.edge.get_stoploss(trade.pair) if self.edge else 0
        )
        for should_exit in exits:
            if should_exit.exit_flag:
                exit_tag1 = exit_tag if should_exit.exit_type == ExitType.EXIT_SIGNAL else None
                logger.info(f'Exit for {trade.pair} detected. Reason: {should_exit.exit_type}'
                            f'{f" Tag: {exit_tag1}" if exit_tag1 is not None else ""}')
                exited = self.execute_trade_exit(trade, exit_rate, should_exit, exit_tag=exit_tag1)
                if exited:
                    return True
        return False

    def create_stoploss_order(self, trade: Trade, stop_price: float) -> bool:
        """
        Abstracts creating stoploss orders from the logic.
        Handles errors and updates the trade database object.
        Force-sells the pair (using EmergencySell reason) in case of Problems creating the order.
        :return: True if the order succeeded, and False in case of problems.
        """
        try:
            stoploss_order = self.exchange.create_stoploss(
                pair=trade.pair,
                amount=trade.amount,
                stop_price=stop_price,
                order_types=self.strategy.order_types,
                side=trade.exit_side,
                leverage=trade.leverage
            )

            order_obj = Order.parse_from_ccxt_object(stoploss_order, trade.pair, 'stoploss',
                                                     trade.amount, stop_price)
            trade.orders.append(order_obj)
            trade.stoploss_last_update = datetime.now(timezone.utc)
            return True
        except InsufficientFundsError as e:
            logger.warning(f"Unable to place stoploss order {e}.")
            # Try to figure out what went wrong
            self.handle_insufficient_funds(trade)

        except InvalidOrderException as e:
            logger.error(f'Unable to place a stoploss order on exchange. {e}')
            logger.warning('Exiting the trade forcefully')
            self.emergency_exit(trade, stop_price)

        except ExchangeError:
            logger.exception('Unable to place a stoploss order on exchange.')
        return False

    def handle_stoploss_on_exchange(self, trade: Trade) -> bool:
        """
        Check if trade is fulfilled in which case the stoploss
        on exchange should be added immediately if stoploss on exchange
        is enabled.
        # TODO: liquidation price always on exchange, even without stoploss_on_exchange
        # Therefore fetching account liquidations for open pairs may make sense.
        """

        logger.debug('Handling stoploss on exchange %s ...', trade)

        stoploss_orders = []
        for slo in trade.open_sl_orders:
            stoploss_order = None
            try:
                # First we check if there is already a stoploss on exchange
                stoploss_order = self.exchange.fetch_stoploss_order(
                    slo.order_id, trade.pair) if slo.order_id else None
            except InvalidOrderException as exception:
                logger.warning('Unable to fetch stoploss order: %s', exception)

            if stoploss_order:
                stoploss_orders.append(stoploss_order)
                self.update_trade_state(trade, slo.order_id, stoploss_order,
                                        stoploss_order=True)

            # We check if stoploss order is fulfilled
            if stoploss_order and stoploss_order['status'] in ('closed', 'triggered'):
                trade.exit_reason = ExitType.STOPLOSS_ON_EXCHANGE.value
                self.update_trade_state(trade, slo.order_id, stoploss_order,
                                        stoploss_order=True)
                self._notify_exit(trade, "stoploss", True)
                self.handle_protections(trade.pair, trade.trade_direction)
                return True

        if trade.has_open_orders or not trade.is_open:
            # Trade has an open Buy or Sell order, Stoploss-handling can't happen in this case
            # as the Amount on the exchange is tied up in another trade.
            # The trade can be closed already (sell-order fill confirmation came in this iteration)
            return False

        # If enter order is fulfilled but there is no stoploss, we add a stoploss on exchange
        if len(stoploss_orders) == 0:
            stop_price = trade.stoploss_or_liquidation
            if self.edge:
                stoploss = self.edge.get_stoploss(pair=trade.pair)
                stop_price = (
                    trade.open_rate * (1 - stoploss) if trade.is_short
                    else trade.open_rate * (1 + stoploss)
                )

            if self.create_stoploss_order(trade=trade, stop_price=stop_price):
                # The above will return False if the placement failed and the trade was force-sold.
                # in which case the trade will be closed - which we must check below.
                return False

        self.manage_trade_stoploss_orders(trade, stoploss_orders)

        return False

    def handle_trailing_stoploss_on_exchange(self, trade: Trade, order: Dict) -> None:
        """
        Check to see if stoploss on exchange should be updated
        in case of trailing stoploss on exchange
        :param trade: Corresponding Trade
        :param order: Current on exchange stoploss order
        :return: None
        """
        stoploss_norm = self.exchange.price_to_precision(
            trade.pair, trade.stoploss_or_liquidation,
            rounding_mode=ROUND_DOWN if trade.is_short else ROUND_UP)

        if self.exchange.stoploss_adjust(stoploss_norm, order, side=trade.exit_side):
            # we check if the update is necessary
            update_beat = self.strategy.order_types.get('stoploss_on_exchange_interval', 60)
            upd_req = datetime.now(timezone.utc) - timedelta(seconds=update_beat)
            if trade.stoploss_last_update_utc and upd_req >= trade.stoploss_last_update_utc:
                # cancelling the current stoploss on exchange first
                logger.info(f"Cancelling current stoploss on exchange for pair {trade.pair} "
                            f"(orderid:{order['id']}) in order to add another one ...")

                self.cancel_stoploss_on_exchange(trade)
                if not trade.is_open:
                    logger.warning(
                        f"Trade {trade} is closed, not creating trailing stoploss order.")
                    return

                # Create new stoploss order
                if not self.create_stoploss_order(trade=trade, stop_price=stoploss_norm):
                    logger.warning(f"Could not create trailing stoploss order "
                                   f"for pair {trade.pair}.")

    def manage_trade_stoploss_orders(self, trade: Trade, stoploss_orders: Dict):
        """
        Perform required actions acording to existing stoploss orders of trade
        :param trade: Corresponding Trade
        :param stoploss_orders: Current on exchange stoploss orders
        :return: None
        """
        # If all stoploss orderd are canceled for some reason we add it again
        canceled_sl_orders = [o for o in stoploss_orders
                              if o['status'] in ('canceled', 'cancelled')]
        if (
            trade.is_open and
            len(stoploss_orders) > 0 and
            len(stoploss_orders) == len(canceled_sl_orders)
        ):
            if self.create_stoploss_order(trade=trade, stop_price=trade.stoploss_or_liquidation):
                return False
            else:
                logger.warning('All Stoploss orders are cancelled, but unable to recreate one.')

        active_sl_orders = [o for o in stoploss_orders if o not in canceled_sl_orders]
        if len(active_sl_orders) > 0:
            last_active_sl_order = active_sl_orders[-1]
            # Finally we check if stoploss on exchange should be moved up because of trailing.
            # Triggered Orders are now real orders - so don't replace stoploss anymore
            if (trade.is_open and
                    last_active_sl_order.get('status_stop') != 'triggered' and
                    (self.config.get('trailing_stop', False) or
                     self.config.get('use_custom_stoploss', False))):
                # if trailing stoploss is enabled we check if stoploss value has changed
                # in which case we cancel stoploss order and put another one with new
                # value immediately
                self.handle_trailing_stoploss_on_exchange(trade, last_active_sl_order)

        return

    def manage_open_orders(self) -> None:
        """
        Management of open orders on exchange. Unfilled orders might be cancelled if timeout
        was met or replaced if there's a new candle and user has requested it.
        Timeout setting takes priority over limit order adjustment request.
        :return: None
        """
        for trade in Trade.get_open_trades():
            open_order: Order
            for open_order in trade.open_orders:
                try:
                    order = self.exchange.fetch_order(open_order.order_id, trade.pair)

                except (ExchangeError):
                    logger.info(
                        'Cannot query order for %s due to %s', trade, traceback.format_exc()
                    )
                    continue

                fully_cancelled = self.update_trade_state(trade, open_order.order_id, order)
                not_closed = order['status'] == 'open' or fully_cancelled

                if not_closed:
                    if fully_cancelled or (
                        open_order and self.strategy.ft_check_timed_out(
                            trade, open_order, datetime.now(timezone.utc)
                        )
                    ):
                        self.handle_cancel_order(
                            order, open_order, trade, constants.CANCEL_REASON['TIMEOUT']
                        )
                    else:
                        self.replace_order(order, open_order, trade)

    def handle_cancel_order(self, order: Dict, order_obj: Order, trade: Trade, reason: str) -> None:
        """
        Check if current analyzed order timed out and cancel if necessary.
        :param order: Order dict grabbed with exchange.fetch_order()
        :param order_obj: Order object from the database.
        :param trade: Trade object.
        :return: None
        """
        if order['side'] == trade.entry_side:
            self.handle_cancel_enter(trade, order, order_obj, reason)
        else:
            canceled = self.handle_cancel_exit(trade, order, order_obj, reason)
            canceled_count = trade.get_canceled_exit_order_count()
            max_timeouts = self.config.get('unfilledtimeout', {}).get('exit_timeout_count', 0)
            if (canceled and max_timeouts > 0 and canceled_count >= max_timeouts):
                logger.warning(f"Emergency exiting trade {trade}, as the exit order "
                               f"timed out {max_timeouts} times. force selling {order['amount']}.")
                self.emergency_exit(trade, order['price'], order['amount'])

    def emergency_exit(
            self, trade: Trade, price: float, sub_trade_amt: Optional[float] = None) -> None:
        try:
            self.execute_trade_exit(
                trade, price,
                exit_check=ExitCheckTuple(exit_type=ExitType.EMERGENCY_EXIT),
                sub_trade_amt=sub_trade_amt
                )
        except DependencyException as exception:
            logger.warning(
                f'Unable to emergency exit trade {trade.pair}: {exception}')

    def replace_order_failed(self, trade: Trade, msg: str) -> None:
        """
        Order replacement fail handling.
        Deletes the trade if necessary.
        :param trade: Trade object.
        :param msg: Error message.
        """
        logger.warning(msg)
        if trade.nr_of_successful_entries == 0:
            # this is the first entry and we didn't get filled yet, delete trade
            logger.warning(f"Removing {trade} from database.")
            self._notify_enter_cancel(
                trade, order_type=self.strategy.order_types['entry'],
                reason=constants.CANCEL_REASON['REPLACE_FAILED'])
            trade.delete()

    def replace_order(self, order: Dict, order_obj: Optional[Order], trade: Trade) -> None:
        """
        Check if current analyzed entry order should be replaced or simply cancelled.
        To simply cancel the existing order(no replacement) adjust_entry_price() should return None
        To maintain existing order adjust_entry_price() should return order_obj.price
        To replace existing order adjust_entry_price() should return desired price for limit order
        :param order: Order dict grabbed with exchange.fetch_order()
        :param order_obj: Order object.
        :param trade: Trade object.
        :return: None
        """
        analyzed_df, _ = self.dataprovider.get_analyzed_dataframe(trade.pair,
                                                                  self.strategy.timeframe)
        latest_candle_open_date = analyzed_df.iloc[-1]['date'] if len(analyzed_df) > 0 else None
        latest_candle_close_date = timeframe_to_next_date(self.strategy.timeframe,
                                                          latest_candle_open_date)
        # Check if new candle
        if (
            order_obj and order_obj.side == trade.entry_side
            and latest_candle_close_date > order_obj.order_date_utc
        ):
            # New candle
            proposed_rate = self.exchange.get_rate(
                trade.pair, side='entry', is_short=trade.is_short, refresh=True)
            adjusted_entry_price = strategy_safe_wrapper(self.strategy.adjust_entry_price,
                                                         default_retval=order_obj.price)(
                trade=trade, order=order_obj, pair=trade.pair,
                current_time=datetime.now(timezone.utc), proposed_rate=proposed_rate,
                current_order_rate=order_obj.safe_price, entry_tag=trade.enter_tag,
                side=trade.trade_direction)

            replacing = True
            cancel_reason = constants.CANCEL_REASON['REPLACE']
            if not adjusted_entry_price:
                replacing = False
                cancel_reason = constants.CANCEL_REASON['USER_CANCEL']
            if order_obj.price != adjusted_entry_price:
                # cancel existing order if new price is supplied or None
                res = self.handle_cancel_enter(trade, order, order_obj, cancel_reason,
                                               replacing=replacing)
                if not res:
                    self.replace_order_failed(
                        trade, f"Could not cancel order for {trade}, therefore not replacing.")
                    return
                if adjusted_entry_price:
                    # place new order only if new price is supplied
                    try:
                        if not self.execute_entry(
                            pair=trade.pair,
                            stake_amount=(
                                order_obj.safe_remaining * order_obj.safe_price / trade.leverage),
                            price=adjusted_entry_price,
                            trade=trade,
                            is_short=trade.is_short,
                            mode='replace',
                        ):
                            self.replace_order_failed(
                                trade, f"Could not replace order for {trade}.")
                    except DependencyException as exception:
                        logger.warning(
                            f'Unable to replace order for {trade.pair}: {exception}')
                        self.replace_order_failed(trade, f"Could not replace order for {trade}.")

    def cancel_all_open_orders(self) -> None:
        """
        Cancel all orders that are currently open
        :return: None
        """

        for trade in Trade.get_open_trades():
            for open_order in trade.open_orders:
                try:
                    order = self.exchange.fetch_order(open_order.order_id, trade.pair)
                except (ExchangeError):
                    logger.info("Can't query order for %s due to %s", trade, traceback.format_exc())
                    continue

                if order['side'] == trade.entry_side:
                    self.handle_cancel_enter(
                        trade, order, open_order, constants.CANCEL_REASON['ALL_CANCELLED']
                    )

                elif order['side'] == trade.exit_side:
                    self.handle_cancel_exit(
                        trade, order, open_order, constants.CANCEL_REASON['ALL_CANCELLED']
                    )
        Trade.commit()

    def handle_cancel_enter(
            self, trade: Trade, order: Dict, order_obj: Order,
            reason: str, replacing: Optional[bool] = False
    ) -> bool:
        """
        entry cancel - cancel order
        :param order_obj: Order object from the database.
        :param replacing: Replacing order - prevent trade deletion.
        :return: True if trade was fully cancelled
        """
        was_trade_fully_canceled = False
        order_id = order_obj.order_id
        side = trade.entry_side.capitalize()

        if order['status'] not in constants.NON_OPEN_EXCHANGE_STATES:
            filled_val: float = order.get('filled', 0.0) or 0.0
            filled_stake = filled_val * trade.open_rate
            minstake = self.exchange.get_min_pair_stake_amount(
                trade.pair, trade.open_rate, self.strategy.stoploss)

            if filled_val > 0 and minstake and filled_stake < minstake:
                logger.warning(
                    f"Order {order_id} for {trade.pair} not cancelled, "
                    f"as the filled amount of {filled_val} would result in an unexitable trade.")
                return False
            corder = self.exchange.cancel_order_with_result(order_id, trade.pair, trade.amount)
            order_obj.ft_cancel_reason = reason
            # if replacing, retry fetching the order 3 times if the status is not what we need
            if replacing:
                retry_count = 0
                while (
                    corder.get('status') not in constants.NON_OPEN_EXCHANGE_STATES
                    and retry_count < 3
                ):
                    sleep(0.5)
                    corder = self.exchange.fetch_order(order_id, trade.pair)
                    retry_count += 1

            # Avoid race condition where the order could not be cancelled coz its already filled.
            # Simply bailing here is the only safe way - as this order will then be
            # handled in the next iteration.
            if corder.get('status') not in constants.NON_OPEN_EXCHANGE_STATES:
                logger.warning(f"Order {order_id} for {trade.pair} not cancelled.")
                return False
        else:
            # Order was cancelled already, so we can reuse the existing dict
            corder = order
            if order_obj.ft_cancel_reason is None:
                order_obj.ft_cancel_reason = constants.CANCEL_REASON['CANCELLED_ON_EXCHANGE']

        logger.info(f'{side} order {order_obj.ft_cancel_reason} for {trade}.')

        # Using filled to determine the filled amount
        filled_amount = safe_value_fallback2(corder, order, 'filled', 'filled')
        if isclose(filled_amount, 0.0, abs_tol=constants.MATH_CLOSE_PREC):
            was_trade_fully_canceled = True
            # if trade is not partially completed and it's the only order, just delete the trade
            open_order_count = len([
                order for order in trade.orders if order.ft_is_open and order.order_id != order_id
                ])
            if open_order_count < 1 and trade.nr_of_successful_entries == 0 and not replacing:
                logger.info(f'{side} order fully cancelled. Removing {trade} from database.')
                trade.delete()
                order_obj.ft_cancel_reason += f", {constants.CANCEL_REASON['FULLY_CANCELLED']}"
            else:
                self.update_trade_state(trade, order_id, corder)
                logger.info(f'{side} Order timeout for {trade}.')
        else:
            # update_trade_state (and subsequently recalc_trade_from_orders) will handle updates
            # to the trade object
            self.update_trade_state(trade, order_id, corder)

            logger.info(f'Partial {trade.entry_side} order timeout for {trade}.')
            order_obj.ft_cancel_reason += f", {constants.CANCEL_REASON['PARTIALLY_FILLED']}"

        self.wallets.update()
        self._notify_enter_cancel(trade, order_type=self.strategy.order_types['entry'],
                                  reason=order_obj.ft_cancel_reason)
        return was_trade_fully_canceled

    def handle_cancel_exit(
        self, trade: Trade, order: Dict, order_obj: Order, reason: str
    ) -> bool:
        """
        exit order cancel - cancel order and update trade
        :return: True if exit order was cancelled, false otherwise
        """
        order_id = order_obj.order_id
        cancelled = False
        # Cancelled orders may have the status of 'canceled' or 'closed'
        if order['status'] not in constants.NON_OPEN_EXCHANGE_STATES:
            filled_amt: float = order.get('filled', 0.0) or 0.0
            # Filled val is in quote currency (after leverage)
            filled_rem_stake = trade.stake_amount - (filled_amt * trade.open_rate / trade.leverage)
            minstake = self.exchange.get_min_pair_stake_amount(
                trade.pair, trade.open_rate, self.strategy.stoploss)
            # Double-check remaining amount
            if filled_amt > 0:
                reason = constants.CANCEL_REASON['PARTIALLY_FILLED']
                if minstake and filled_rem_stake < minstake:
                    logger.warning(
                        f"Order {order_id} for {trade.pair} not cancelled, as "
                        f"the filled amount of {filled_amt} would result in an unexitable trade.")
                    reason = constants.CANCEL_REASON['PARTIALLY_FILLED_KEEP_OPEN']

                    self._notify_exit_cancel(
                        trade,
                        order_type=self.strategy.order_types['exit'],
                        reason=reason, order_id=order['id'],
                        sub_trade=trade.amount != order['amount']
                    )
                    return False
            order_obj.ft_cancel_reason = reason
            try:
                order = self.exchange.cancel_order_with_result(
                    order['id'], trade.pair, trade.amount)
            except InvalidOrderException:
                logger.exception(
                    f"Could not cancel {trade.exit_side} order {order_id}")
                return False

            # Set exit_reason for fill message
            exit_reason_prev = trade.exit_reason
            trade.exit_reason = trade.exit_reason + f", {reason}" if trade.exit_reason else reason
            # Order might be filled above in odd timing issues.
            if order.get('status') in ('canceled', 'cancelled'):
                trade.exit_reason = None
            else:
                trade.exit_reason = exit_reason_prev
            cancelled = True
        else:
            if order_obj.ft_cancel_reason is None:
                order_obj.ft_cancel_reason = constants.CANCEL_REASON['CANCELLED_ON_EXCHANGE']
            trade.exit_reason = None

        self.update_trade_state(trade, order['id'], order)

        logger.info(
            f'{trade.exit_side.capitalize()} order {order_obj.ft_cancel_reason} for {trade}.')
        trade.close_rate = None
        trade.close_rate_requested = None

        self._notify_exit_cancel(
            trade,
            order_type=self.strategy.order_types['exit'],
            reason=order_obj.ft_cancel_reason, order_id=order['id'],
            sub_trade=trade.amount != order['amount']
        )
        return cancelled

    def _safe_exit_amount(self, trade: Trade, pair: str, amount: float) -> float:
        """
        Get sellable amount.
        Should be trade.amount - but will fall back to the available amount if necessary.
        This should cover cases where get_real_amount() was not able to update the amount
        for whatever reason.
        :param trade: Trade we're working with
        :param pair: Pair we're trying to sell
        :param amount: amount we expect to be available
        :return: amount to sell
        :raise: DependencyException: if available balance is not within 2% of the available amount.
        """
        # Update wallets to ensure amounts tied up in a stoploss is now free!
        self.wallets.update()
        if self.trading_mode == TradingMode.FUTURES:
            # A safe exit amount isn't needed for futures, you can just exit/close the position
            return amount

        trade_base_currency = self.exchange.get_pair_base_currency(pair)
        wallet_amount = self.wallets.get_free(trade_base_currency)
        logger.debug(f"{pair} - Wallet: {wallet_amount} - Trade-amount: {amount}")
        if wallet_amount >= amount:
            return amount
        elif wallet_amount > amount * 0.98:
            logger.info(f"{pair} - Falling back to wallet-amount {wallet_amount} -> {amount}.")
            trade.amount = wallet_amount
            return wallet_amount
        else:
            raise DependencyException(
                f"Not enough amount to exit trade. Trade-amount: {amount}, Wallet: {wallet_amount}")

    def execute_trade_exit(
            self,
            trade: Trade,
            limit: float,
            exit_check: ExitCheckTuple,
            *,
            exit_tag: Optional[str] = None,
            ordertype: Optional[str] = None,
            sub_trade_amt: Optional[float] = None,
    ) -> bool:
        """
        Executes a trade exit for the given trade and limit
        :param trade: Trade instance
        :param limit: limit rate for the sell order
        :param exit_check: CheckTuple with signal and reason
        :return: True if it succeeds False
        """
        trade.set_funding_fees(
            self.exchange.get_funding_fees(
                pair=trade.pair,
                amount=trade.amount,
                is_short=trade.is_short,
                open_date=trade.date_last_filled_utc)
        )

        exit_type = 'exit'
        exit_reason = exit_tag or exit_check.exit_reason
        if exit_check.exit_type in (
                ExitType.STOP_LOSS, ExitType.TRAILING_STOP_LOSS, ExitType.LIQUIDATION):
            exit_type = 'stoploss'

        # set custom_exit_price if available
        proposed_limit_rate = limit
        current_profit = trade.calc_profit_ratio(limit)
        custom_exit_price = strategy_safe_wrapper(self.strategy.custom_exit_price,
                                                  default_retval=proposed_limit_rate)(
            pair=trade.pair, trade=trade,
            current_time=datetime.now(timezone.utc),
            proposed_rate=proposed_limit_rate, current_profit=current_profit,
            exit_tag=exit_reason)

        limit = self.get_valid_price(custom_exit_price, proposed_limit_rate)

        # First cancelling stoploss on exchange ...
        trade = self.cancel_stoploss_on_exchange(trade)

        order_type = ordertype or self.strategy.order_types[exit_type]
        if exit_check.exit_type == ExitType.EMERGENCY_EXIT:
            # Emergency sells (default to market!)
            order_type = self.strategy.order_types.get("emergency_exit", "market")

        amount = self._safe_exit_amount(trade, trade.pair, sub_trade_amt or trade.amount)
        time_in_force = self.strategy.order_time_in_force['exit']

        if (exit_check.exit_type != ExitType.LIQUIDATION
                and not sub_trade_amt
                and not strategy_safe_wrapper(
                    self.strategy.confirm_trade_exit, default_retval=True)(
                    pair=trade.pair, trade=trade, order_type=order_type, amount=amount, rate=limit,
                    time_in_force=time_in_force, exit_reason=exit_reason,
                    sell_reason=exit_reason,  # sellreason -> compatibility
                    current_time=datetime.now(timezone.utc))):
            logger.info(f"User denied exit for {trade.pair}.")
            return False

        try:
            # Execute sell and update trade record
            order = self.exchange.create_order(
                pair=trade.pair,
                ordertype=order_type,
                side=trade.exit_side,
                amount=amount,
                rate=limit,
                leverage=trade.leverage,
                reduceOnly=self.trading_mode == TradingMode.FUTURES,
                time_in_force=time_in_force
            )
        except InsufficientFundsError as e:
            logger.warning(f"Unable to place order {e}.")
            # Try to figure out what went wrong
            self.handle_insufficient_funds(trade)
            return False

        order_obj = Order.parse_from_ccxt_object(order, trade.pair, trade.exit_side, amount, limit)
        trade.orders.append(order_obj)

        trade.exit_order_status = ''
        trade.close_rate_requested = limit
        trade.exit_reason = exit_reason

        self._notify_exit(trade, order_type, sub_trade=bool(sub_trade_amt), order=order_obj)
        # In case of market sell orders the order can be closed immediately
        if order.get('status', 'unknown') in ('closed', 'expired'):
            self.update_trade_state(trade, order_obj.order_id, order)
        Trade.commit()

        return True

    def _notify_exit(self, trade: Trade, order_type: str, fill: bool = False,
                     sub_trade: bool = False, order: Optional[Order] = None) -> None:
        """
        Sends rpc notification when a sell occurred.
        """
        # Use cached rates here - it was updated seconds ago.
        current_rate = self.exchange.get_rate(
            trade.pair, side='exit', is_short=trade.is_short, refresh=False) if not fill else None

        # second condition is for mypy only; order will always be passed during sub trade
        if sub_trade and order is not None:
            amount = order.safe_filled if fill else order.safe_amount
            order_rate: float = order.safe_price

            profit = trade.calculate_profit(order_rate, amount, trade.open_rate)
        else:
            order_rate = trade.safe_close_rate
            profit = trade.calculate_profit(rate=order_rate)
            amount = trade.amount
        gain: ProfitLossStr = "profit" if profit.profit_ratio > 0 else "loss"

        msg: RPCExitMsg = {
            'type': (RPCMessageType.EXIT_FILL if fill
                     else RPCMessageType.EXIT),
            'trade_id': trade.id,
            'exchange': trade.exchange.capitalize(),
            'pair': trade.pair,
            'leverage': trade.leverage,
            'direction': 'Short' if trade.is_short else 'Long',
            'gain': gain,
            'limit': order_rate,  # Deprecated
            'order_rate': order_rate,
            'order_type': order_type,
            'amount': amount,
            'open_rate': trade.open_rate,
            'close_rate': order_rate,
            'current_rate': current_rate,
            'profit_amount': profit.profit_abs if fill else profit.total_profit,
            'profit_ratio': profit.profit_ratio,
            'buy_tag': trade.enter_tag,
            'enter_tag': trade.enter_tag,
            'sell_reason': trade.exit_reason,  # Deprecated
            'exit_reason': trade.exit_reason,
            'open_date': trade.open_date_utc,
            'close_date': trade.close_date_utc or datetime.now(timezone.utc),
            'stake_amount': trade.stake_amount,
            'stake_currency': self.config['stake_currency'],
            'base_currency': self.exchange.get_pair_base_currency(trade.pair),
            'fiat_currency': self.config.get('fiat_display_currency'),
            'sub_trade': sub_trade,
            'cumulative_profit': trade.realized_profit,
        }

        # Send the message
        self.rpc.send_msg(msg)

    def _notify_exit_cancel(self, trade: Trade, order_type: str, reason: str,
                            order_id: str, sub_trade: bool = False) -> None:
        """
        Sends rpc notification when a sell cancel occurred.
        """
        if trade.exit_order_status == reason:
            return
        else:
            trade.exit_order_status = reason

        order_or_none = trade.select_order_by_order_id(order_id)
        order = self.order_obj_or_raise(order_id, order_or_none)

        profit_rate: float = trade.safe_close_rate
        profit = trade.calculate_profit(rate=profit_rate)
        current_rate = self.exchange.get_rate(
            trade.pair, side='exit', is_short=trade.is_short, refresh=False)
        gain: ProfitLossStr = "profit" if profit.profit_ratio > 0 else "loss"

        msg: RPCExitCancelMsg = {
            'type': RPCMessageType.EXIT_CANCEL,
            'trade_id': trade.id,
            'exchange': trade.exchange.capitalize(),
            'pair': trade.pair,
            'leverage': trade.leverage,
            'direction': 'Short' if trade.is_short else 'Long',
            'gain': gain,
            'limit': profit_rate or 0,
            'order_type': order_type,
            'amount': order.safe_amount_after_fee,
            'open_rate': trade.open_rate,
            'current_rate': current_rate,
            'profit_amount': profit.profit_abs,
            'profit_ratio': profit.profit_ratio,
            'buy_tag': trade.enter_tag,
            'enter_tag': trade.enter_tag,
            'sell_reason': trade.exit_reason,  # Deprecated
            'exit_reason': trade.exit_reason,
            'open_date': trade.open_date,
            'close_date': trade.close_date or datetime.now(timezone.utc),
            'stake_currency': self.config['stake_currency'],
            'base_currency': self.exchange.get_pair_base_currency(trade.pair),
            'fiat_currency': self.config.get('fiat_display_currency', None),
            'reason': reason,
            'sub_trade': sub_trade,
            'stake_amount': trade.stake_amount,
        }

        # Send the message
        self.rpc.send_msg(msg)

    def order_obj_or_raise(self, order_id: str, order_obj: Optional[Order]) -> Order:
        if not order_obj:
            raise DependencyException(
                f"Order_obj not found for {order_id}. This should not have happened.")
        return order_obj

#
# Common update trade state methods
#

    def update_trade_state(
            self, trade: Trade, order_id: Optional[str],
            action_order: Optional[Dict[str, Any]] = None, *,
            stoploss_order: bool = False, send_msg: bool = True) -> bool:
        """
        Checks trades with open orders and updates the amount if necessary
        Handles closing both buy and sell orders.
        :param trade: Trade object of the trade we're analyzing
        :param order_id: Order-id of the order we're analyzing
        :param action_order: Already acquired order object
        :param send_msg: Send notification - should always be True except in "recovery" methods
        :return: True if order has been cancelled without being filled partially, False otherwise
        """
        if not order_id:
            logger.warning(f'Orderid for trade {trade} is empty.')
            return False

        # Update trade with order values
        if not stoploss_order:
            logger.info(f'Found open order for {trade}')
        try:
            order = action_order or self.exchange.fetch_order_or_stoploss_order(
                order_id, trade.pair, stoploss_order)
        except InvalidOrderException as exception:
            logger.warning('Unable to fetch order %s: %s', order_id, exception)
            return False

        trade.update_order(order)

        if self.exchange.check_order_canceled_empty(order):
            # Trade has been cancelled on exchange
            # Handling of this will happen in handle_cancel_order.
            return True

        order_obj_or_none = trade.select_order_by_order_id(order_id)
        order_obj = self.order_obj_or_raise(order_id, order_obj_or_none)

        self.handle_order_fee(trade, order_obj, order)

        trade.update_trade(order_obj, not send_msg)

        trade = self._update_trade_after_fill(trade, order_obj)
        Trade.commit()

        self.order_close_notify(trade, order_obj, stoploss_order, send_msg)

        return False

    def _update_trade_after_fill(self, trade: Trade, order: Order) -> Trade:
        if order.status in constants.NON_OPEN_EXCHANGE_STATES:
            # If a entry order was closed, force update on stoploss on exchange
            if order.ft_order_side == trade.entry_side:
                trade = self.cancel_stoploss_on_exchange(trade)
                if not self.edge:
                    # TODO: should shorting/leverage be supported by Edge,
                    # then this will need to be fixed.
                    trade.adjust_stop_loss(trade.open_rate, self.strategy.stoploss, initial=True)
            if order.ft_order_side == trade.entry_side or (trade.amount > 0 and trade.is_open):
                # Must also run for partial exits
                # TODO: Margin will need to use interest_rate as well.
                # interest_rate = self.exchange.get_interest_rate()
                try:
                    trade.set_liquidation_price(self.exchange.get_liquidation_price(
                        pair=trade.pair,
                        open_rate=trade.open_rate,
                        is_short=trade.is_short,
                        amount=trade.amount,
                        stake_amount=trade.stake_amount,
                        leverage=trade.leverage,
                        wallet_balance=trade.stake_amount,
                    ))
                except DependencyException:
                    logger.warning('Unable to calculate liquidation price')
                if self.strategy.use_custom_stoploss:
                    current_rate = self.exchange.get_rate(
                        trade.pair, side='exit', is_short=trade.is_short, refresh=True)
                    profit = trade.calc_profit_ratio(current_rate)
                    self.strategy.ft_stoploss_adjust(current_rate, trade,
                                                     datetime.now(timezone.utc), profit, 0,
                                                     after_fill=True)
            # Updating wallets when order is closed
            self.wallets.update()
        return trade

    def order_close_notify(
            self, trade: Trade, order: Order, stoploss_order: bool, send_msg: bool):
        """send "fill" notifications"""

        sub_trade = not isclose(order.safe_amount_after_fee,
                                trade.amount, abs_tol=constants.MATH_CLOSE_PREC)
        if order.ft_order_side == trade.exit_side:
            # Exit notification
            if send_msg and not stoploss_order and order.order_id not in trade.open_orders_ids:
                self._notify_exit(trade, '', fill=True, sub_trade=sub_trade, order=order)
            if not trade.is_open:
                self.handle_protections(trade.pair, trade.trade_direction)
        elif send_msg and order.order_id not in trade.open_orders_ids and not stoploss_order:
            # Enter fill
            self._notify_enter(trade, order, order.order_type, fill=True, sub_trade=sub_trade)

    def handle_protections(self, pair: str, side: LongShort) -> None:
        # Lock pair for one candle to prevent immediate rebuys
        self.strategy.lock_pair(pair, datetime.now(timezone.utc), reason='Auto lock')
        prot_trig = self.protections.stop_per_pair(pair, side=side)
        if prot_trig:
            msg: RPCProtectionMsg = {
                'type': RPCMessageType.PROTECTION_TRIGGER,
                'base_currency': self.exchange.get_pair_base_currency(prot_trig.pair),
                **prot_trig.to_json()  # type: ignore
            }
            self.rpc.send_msg(msg)

        prot_trig_glb = self.protections.global_stop(side=side)
        if prot_trig_glb:
            msg = {
                'type': RPCMessageType.PROTECTION_TRIGGER_GLOBAL,
                'base_currency': self.exchange.get_pair_base_currency(prot_trig_glb.pair),
                **prot_trig_glb.to_json()  # type: ignore
            }
            self.rpc.send_msg(msg)

    def apply_fee_conditional(self, trade: Trade, trade_base_currency: str,
                              amount: float, fee_abs: float, order_obj: Order) -> Optional[float]:
        """
        Applies the fee to amount (either from Order or from Trades).
        Can eat into dust if more than the required asset is available.
        In case of trade adjustment orders, trade.amount will not have been adjusted yet.
        Can't happen in Futures mode - where Fees are always in settlement currency,
        never in base currency.
        """
        self.wallets.update()
        amount_ = trade.amount
        if order_obj.ft_order_side == trade.exit_side or order_obj.ft_order_side == 'stoploss':
            # check against remaining amount!
            amount_ = trade.amount - amount

        if trade.nr_of_successful_entries >= 1 and order_obj.ft_order_side == trade.entry_side:
            # In case of rebuy's, trade.amount doesn't contain the amount of the last entry.
            amount_ = trade.amount + amount

        if fee_abs != 0 and self.wallets.get_free(trade_base_currency) >= amount_:
            # Eat into dust if we own more than base currency
            logger.info(f"Fee amount for {trade} was in base currency - "
                        f"Eating Fee {fee_abs} into dust.")
        elif fee_abs != 0:
            logger.info(f"Applying fee on amount for {trade}, fee={fee_abs}.")
            return fee_abs
        return None

    def handle_order_fee(self, trade: Trade, order_obj: Order, order: Dict[str, Any]) -> None:
        # Try update amount (binance-fix)
        try:
            fee_abs = self.get_real_amount(trade, order, order_obj)
            if fee_abs is not None:
                order_obj.ft_fee_base = fee_abs
        except DependencyException as exception:
            logger.warning("Could not update trade amount: %s", exception)

    def get_real_amount(self, trade: Trade, order: Dict, order_obj: Order) -> Optional[float]:
        """
        Detect and update trade fee.
        Calls trade.update_fee() upon correct detection.
        Returns modified amount if the fee was taken from the destination currency.
        Necessary for exchanges which charge fees in base currency (e.g. binance)
        :return: Absolute fee to apply for this order or None
        """
        # Init variables
        order_amount = safe_value_fallback(order, 'filled', 'amount')
        # Only run for closed orders
        if (
            trade.fee_updated(order.get('side', ''))
            or order['status'] == 'open'
            or order_obj.ft_fee_base
        ):
            return None

        trade_base_currency = self.exchange.get_pair_base_currency(trade.pair)
        # use fee from order-dict if possible
        if self.exchange.order_has_fee(order):
            fee_cost, fee_currency, fee_rate = self.exchange.extract_cost_curr_rate(
                order['fee'], order['symbol'], order['cost'], order_obj.safe_filled)
            logger.info(f"Fee for Trade {trade} [{order_obj.ft_order_side}]: "
                        f"{fee_cost:.8g} {fee_currency} - rate: {fee_rate}")
            if fee_rate is None or fee_rate < 0.02:
                # Reject all fees that report as > 2%.
                # These are most likely caused by a parsing bug in ccxt
                # due to multiple trades (https://github.com/ccxt/ccxt/issues/8025)
                trade.update_fee(fee_cost, fee_currency, fee_rate, order.get('side', ''))
                if trade_base_currency == fee_currency:
                    # Apply fee to amount
                    return self.apply_fee_conditional(trade, trade_base_currency,
                                                      amount=order_amount, fee_abs=fee_cost,
                                                      order_obj=order_obj)
                return None
        return self.fee_detection_from_trades(
            trade, order, order_obj, order_amount, order.get('trades', []))

    def fee_detection_from_trades(self, trade: Trade, order: Dict, order_obj: Order,
                                  order_amount: float, trades: List) -> Optional[float]:
        """
        fee-detection fallback to Trades.
        Either uses provided trades list or the result of fetch_my_trades to get correct fee.
        """
        if not trades:
            trades = self.exchange.get_trades_for_order(
                self.exchange.get_order_id_conditional(order), trade.pair, order_obj.order_date)

        if len(trades) == 0:
            logger.info("Applying fee on amount for %s failed: myTrade-Dict empty found", trade)
            return None
        fee_currency = None
        amount = 0
        fee_abs = 0.0
        fee_cost = 0.0
        trade_base_currency = self.exchange.get_pair_base_currency(trade.pair)
        fee_rate_array: List[float] = []
        for exectrade in trades:
            amount += exectrade['amount']
            if self.exchange.order_has_fee(exectrade):
                # Prefer singular fee
                fees = [exectrade['fee']]
            else:
                fees = exectrade.get('fees', [])
            for fee in fees:

                fee_cost_, fee_currency, fee_rate_ = self.exchange.extract_cost_curr_rate(
                    fee, exectrade['symbol'], exectrade['cost'], exectrade['amount']
                )
                fee_cost += fee_cost_
                if fee_rate_ is not None:
                    fee_rate_array.append(fee_rate_)
                # only applies if fee is in quote currency!
                if trade_base_currency == fee_currency:
                    fee_abs += fee_cost_
        # Ensure at least one trade was found:
        if fee_currency:
            # fee_rate should use mean
            fee_rate = sum(fee_rate_array) / float(len(fee_rate_array)) if fee_rate_array else None
            if fee_rate is not None and fee_rate < 0.02:
                # Only update if fee-rate is < 2%
                trade.update_fee(fee_cost, fee_currency, fee_rate, order.get('side', ''))
            else:
                logger.warning(
                    f"Not updating {order.get('side', '')}-fee - rate: {fee_rate}, {fee_currency}.")

        if not isclose(amount, order_amount, abs_tol=constants.MATH_CLOSE_PREC):
            # * Leverage could be a cause for this warning
            logger.warning(f"Amount {amount} does not match amount {trade.amount}")
            raise DependencyException("Half bought? Amounts don't match")

        if fee_abs != 0:
            return self.apply_fee_conditional(
                trade, trade_base_currency, amount=amount, fee_abs=fee_abs, order_obj=order_obj)
        return None

    def get_valid_price(self, custom_price: float, proposed_price: float) -> float:
        """
        Return the valid price.
        Check if the custom price is of the good type if not return proposed_price
        :return: valid price for the order
        """
        if custom_price:
            try:
                valid_custom_price = float(custom_price)
            except ValueError:
                valid_custom_price = proposed_price
        else:
            valid_custom_price = proposed_price

        cust_p_max_dist_r = self.config.get('custom_price_max_distance_ratio', 0.02)
        min_custom_price_allowed = proposed_price - (proposed_price * cust_p_max_dist_r)
        max_custom_price_allowed = proposed_price + (proposed_price * cust_p_max_dist_r)

        # Bracket between min_custom_price_allowed and max_custom_price_allowed
        return max(
            min(valid_custom_price, max_custom_price_allowed),
            min_custom_price_allowed)<|MERGE_RESOLUTION|>--- conflicted
+++ resolved
@@ -893,12 +893,8 @@
         # First cancelling stoploss on exchange ...
         for oslo in trade.open_sl_orders:
             try:
-<<<<<<< HEAD
-                logger.info(f"Canceling stoploss on exchange for {trade} "
+                logger.info(f"Cancelling stoploss on exchange for {trade} "
                             f"order: {oslo.order_id}")
-=======
-                logger.info(f"Cancelling stoploss on exchange for {trade}")
->>>>>>> fa368a9a
                 co = self.exchange.cancel_stoploss_order_with_result(
                     oslo.order_id, trade.pair, trade.amount)
                 self.update_trade_state(trade, oslo.order_id, co, stoploss_order=True)
