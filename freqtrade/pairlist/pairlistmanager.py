"""
PairList manager class
"""
import logging
<<<<<<< HEAD
from typing import Dict, List, Tuple
=======
from copy import deepcopy
from typing import Dict, List
>>>>>>> 20d75e4a

from cachetools import TTLCache, cached

from freqtrade.exceptions import OperationalException
from freqtrade.pairlist.IPairList import IPairList
from freqtrade.resolvers import PairListResolver


logger = logging.getLogger(__name__)


# List of pairs with their timeframes
ListPairsWithTimeframes = List[Tuple[str, str]]


class PairListManager():

    def __init__(self, exchange, config: dict) -> None:
        self._exchange = exchange
        self._config = config
        self._whitelist = self._config['exchange'].get('pair_whitelist')
        self._blacklist = self._config['exchange'].get('pair_blacklist', [])
        self._pairlists: List[IPairList] = []
        self._tickers_needed = False
        for pl in self._config.get('pairlists', None):
            if 'method' not in pl:
                logger.warning(f"No method in {pl}")
                continue
            pairl = PairListResolver.load_pairlist(pl.get('method'),
                                                   exchange=exchange,
                                                   pairlistmanager=self,
                                                   config=config,
                                                   pairlistconfig=pl,
                                                   pairlist_pos=len(self._pairlists)
                                                   )
            self._tickers_needed = pairl.needstickers or self._tickers_needed
            self._pairlists.append(pairl)

        if not self._pairlists:
            raise OperationalException("No Pairlist defined!")

    @property
    def whitelist(self) -> List[str]:
        """
        Has the current whitelist
        """
        return self._whitelist

    @property
    def blacklist(self) -> List[str]:
        """
        Has the current blacklist
        -> no need to overwrite in subclasses
        """
        return self._blacklist

    @property
    def name_list(self) -> List[str]:
        """
        Get list of loaded pairlists names
        """
        return [p.name for p in self._pairlists]

    def short_desc(self) -> List[Dict]:
        """
        List of short_desc for each pairlist
        """
        return [{p.name: p.short_desc()} for p in self._pairlists]

    @cached(TTLCache(maxsize=1, ttl=1800))
    def _get_cached_tickers(self):
        return self._exchange.get_tickers()

    def refresh_pairlist(self) -> None:
        """
        Run pairlist through all configured pairlists.
        """
        # Tickers should be cached to avoid calling the exchange on each call.
        tickers: Dict = {}
        if self._tickers_needed:
            tickers = self._get_cached_tickers()

        # Adjust whitelist if filters are using tickers
        pairlist = self._prepare_whitelist(self._whitelist.copy(), tickers)

        # Process all pairlists in chain
        for pl in self._pairlists:
            pairlist = pl.filter_pairlist(pairlist, tickers)

        # Validation against blacklist happens after the pairlists to ensure
        # blacklist is respected.
        pairlist = IPairList.verify_blacklist(pairlist, self.blacklist, True)

        self._whitelist = pairlist

<<<<<<< HEAD
    def create_pair_list(self, pairs: List[str], timeframe: str = None) -> ListPairsWithTimeframes:
        """
        Create list of pair tuples with (pair, ticker_interval)
        """
        return [(pair, timeframe or self._config['ticker_interval']) for pair in pairs]
=======
    def _prepare_whitelist(self, pairlist: List[str], tickers) -> List[str]:
        """
        Prepare sanitized pairlist for Pairlist Filters that use tickers data - remove
        pairs that do not have ticker available
        """
        if self._tickers_needed:
            # Copy list since we're modifying this list
            for p in deepcopy(pairlist):
                if p not in tickers:
                    pairlist.remove(p)

        return pairlist
>>>>>>> 20d75e4a
<|MERGE_RESOLUTION|>--- conflicted
+++ resolved
@@ -2,12 +2,8 @@
 PairList manager class
 """
 import logging
-<<<<<<< HEAD
+from copy import deepcopy
 from typing import Dict, List, Tuple
-=======
-from copy import deepcopy
-from typing import Dict, List
->>>>>>> 20d75e4a
 
 from cachetools import TTLCache, cached
 
@@ -103,13 +99,6 @@
 
         self._whitelist = pairlist
 
-<<<<<<< HEAD
-    def create_pair_list(self, pairs: List[str], timeframe: str = None) -> ListPairsWithTimeframes:
-        """
-        Create list of pair tuples with (pair, ticker_interval)
-        """
-        return [(pair, timeframe or self._config['ticker_interval']) for pair in pairs]
-=======
     def _prepare_whitelist(self, pairlist: List[str], tickers) -> List[str]:
         """
         Prepare sanitized pairlist for Pairlist Filters that use tickers data - remove
@@ -122,4 +111,9 @@
                     pairlist.remove(p)
 
         return pairlist
->>>>>>> 20d75e4a
+
+    def create_pair_list(self, pairs: List[str], timeframe: str = None) -> ListPairsWithTimeframes:
+        """
+        Create list of pair tuples with (pair, ticker_interval)
+        """
+        return [(pair, timeframe or self._config['ticker_interval']) for pair in pairs]