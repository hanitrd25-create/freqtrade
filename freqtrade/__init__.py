"""Freqtrade bot"""

<<<<<<< HEAD
__version__ = "2025.2-dev"
=======
__version__ = "2025.1"
>>>>>>> 7c8b934c

if "dev" in __version__:
    from pathlib import Path

    try:
        import subprocess  # noqa: S404

        freqtrade_basedir = Path(__file__).parent

        __version__ = (
            __version__
            + "-"
            + subprocess.check_output(
                ["git", "log", '--format="%h"', "-n 1"],
                stderr=subprocess.DEVNULL,
                cwd=freqtrade_basedir,
            )
            .decode("utf-8")
            .rstrip()
            .strip('"')
        )

    except Exception:  # pragma: no cover
        # git not available, ignore
        try:
            # Try Fallback to freqtrade_commit file (created by CI while building docker image)
            versionfile = Path("./freqtrade_commit")
            if versionfile.is_file():
                __version__ = f"docker-{__version__}-{versionfile.read_text()[:8]}"
        except Exception:  # noqa: S110
            pass<|MERGE_RESOLUTION|>--- conflicted
+++ resolved
@@ -1,10 +1,6 @@
 """Freqtrade bot"""
 
-<<<<<<< HEAD
-__version__ = "2025.2-dev"
-=======
 __version__ = "2025.1"
->>>>>>> 7c8b934c
 
 if "dev" in __version__:
     from pathlib import Path
