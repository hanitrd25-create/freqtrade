--- conflicted
+++ resolved
@@ -510,10 +510,6 @@
         np.fill_diagonal(pairwise, np.NaN)
         pairwise = pairwise.reshape(-1, 1)
         avg_mean_dist = pairwise[~np.isnan(pairwise)].mean()
-<<<<<<< HEAD
-=======
-
->>>>>>> 660c6155
 
         return avg_mean_dist
 
