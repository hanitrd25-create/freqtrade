--- conflicted
+++ resolved
@@ -550,19 +550,12 @@
                     / dk.data_path.parts[-1]
                 )
 
-<<<<<<< HEAD
-        with open(dk.data_path / f"{dk.model_filename}_metadata.json", "r") as fp:
-            dk.data = rapidjson.load(fp, number_mode=rapidjson.NM_NATIVE)
-            dk.training_features_list = dk.data["training_features_list"]
-            dk.label_list = dk.data["label_list"]
-=======
         if coin in self.meta_data_dictionary:
             dk.data = self.meta_data_dictionary[coin]["meta_data"]
             dk.data_dictionary["train_features"] = self.meta_data_dictionary[coin]["train_df"]
         else:
             with open(dk.data_path / f"{dk.model_filename}_metadata.json", "r") as fp:
-                dk.data = json.load(fp)
->>>>>>> 99dbba6c
+                dk.data = rapidjson.load(fp, number_mode=rapidjson.NM_NATIVE)
 
             dk.data_dictionary["train_features"] = pd.read_pickle(
                 dk.data_path / f"{dk.model_filename}_trained_df.pkl"
