--- conflicted
+++ resolved
@@ -127,103 +127,4 @@
             if self._position != Positions.Neutral:
                 return False
 
-<<<<<<< HEAD
-        return True
-
-    def _is_trade(self, action: Actions):
-        return ((action == Actions.Long_enter.value and self._position == Positions.Neutral) or
-                (action == Actions.Short_enter.value and self._position == Positions.Neutral))
-
-    def is_hold(self, action):
-        return ((action == Actions.Short_enter.value and self._position == Positions.Short) or
-                (action == Actions.Long_enter.value and self._position == Positions.Long) or
-                (action == Actions.Neutral.value and self._position == Positions.Long) or
-                (action == Actions.Neutral.value and self._position == Positions.Short) or
-                (action == Actions.Neutral.value and self._position == Positions.Neutral))
-
-    def add_entry_fee(self, price):
-        return price * (1 + self.fee)
-
-    def add_exit_fee(self, price):
-        return price / (1 + self.fee)
-
-    def _update_history(self, info):
-        if not self.history:
-            self.history = {key: [] for key in info.keys()}
-
-        for key, value in info.items():
-            self.history[key].append(value)
-
-    def get_sharpe_ratio(self):
-        return mean_over_std(self.get_portfolio_log_returns())
-
-    @abstractmethod
-    def calculate_reward(self, action):
-        """
-        Reward is created by BaseReinforcementLearningModel and can
-        be inherited/edited by the user made ReinforcementLearner file.
-        """
-
-        return 0.
-
-    def _update_profit(self, action):
-        if self._is_trade(action) or self._done:
-            pnl = self.get_unrealized_profit()
-
-            if self._position in (Positions.Long, Positions.Short):
-                #self._total_profit *= (1 + pnl)
-                self._total_profit += pnl
-                self._profits.append((self._current_tick, self._total_profit))
-                self.close_trade_profit.append(pnl)
-
-    def most_recent_return(self, action: int):
-        """
-        Calculate the tick to tick return if in a trade.
-        Return is generated from rising prices in Long
-        and falling prices in Short positions.
-        The actions Sell/Buy or Hold during a Long position trigger the sell/buy-fee.
-        """
-        # Long positions
-        if self._position == Positions.Long:
-            current_price = self.prices.iloc[self._current_tick].open
-            previous_price = self.prices.iloc[self._current_tick - 1].open
-
-            if (self._position_history[self._current_tick - 1] == Positions.Short
-                    or self._position_history[self._current_tick - 1] == Positions.Neutral):
-                previous_price = self.add_entry_fee(previous_price)
-
-            return np.log(current_price) - np.log(previous_price)
-
-        # Short positions
-        if self._position == Positions.Short:
-            current_price = self.prices.iloc[self._current_tick].open
-            previous_price = self.prices.iloc[self._current_tick - 1].open
-            if (self._position_history[self._current_tick - 1] == Positions.Long
-                    or self._position_history[self._current_tick - 1] == Positions.Neutral):
-                previous_price = self.add_exit_fee(previous_price)
-
-            return np.log(previous_price) - np.log(current_price)
-
-        return 0
-
-    def get_portfolio_log_returns(self):
-        return self.portfolio_log_returns[1:self._current_tick + 1]
-
-    def update_portfolio_log_returns(self, action):
-        self.portfolio_log_returns[self._current_tick] = self.most_recent_return(action)
-
-    def current_price(self) -> float:
-        return self.prices.iloc[self._current_tick].open
-
-    def prev_price(self) -> float:
-        return self.prices.iloc[self._current_tick - 1].open
-
-    def sharpe_ratio(self):
-        if len(self.close_trade_profit) == 0:
-            return 0.
-        returns = np.array(self.close_trade_profit)
-        reward = (np.mean(returns) - 0. + 1e-9) / (np.std(returns) + 1e-9)
-        return reward
-=======
-        return True
->>>>>>> 67cddae7
+        return True