import logging
from datetime import datetime, timezone
<<<<<<< HEAD
from typing import Any, Dict, Optional

import numpy as np
# for spice rack
import pandas as pd
import talib.abstract as ta
from scipy.signal import argrelextrema
from technical import qtpylib
=======
from typing import Any

import numpy as np
import pandas as pd
>>>>>>> f4fac53a

from freqtrade.configuration import TimeRange
from freqtrade.constants import Config
from freqtrade.data.dataprovider import DataProvider
from freqtrade.data.history.history_utils import refresh_backtest_ohlcv_data
from freqtrade.exceptions import OperationalException
from freqtrade.exchange import Exchange, timeframe_to_seconds
from freqtrade.exchange.exchange import market_is_active
from freqtrade.freqai.data_kitchen import FreqaiDataKitchen
from freqtrade.plugins.pairlist.pairlist_helpers import dynamic_expand_pairlist
from freqtrade.strategy import merge_informative_pair


logger = logging.getLogger(__name__)


def download_all_data_for_training(dp: DataProvider, config: Config) -> None:
    """
    Called only once upon start of bot to download the necessary data for
    populating indicators and training the model.
    :param timerange: TimeRange = The full data timerange for populating the indicators
                                    and training the model.
    :param dp: DataProvider instance attached to the strategy
    """

    if dp._exchange is None:
        raise OperationalException('No exchange object found.')
    markets = [p for p, m in dp._exchange.markets.items() if market_is_active(m)
               or config.get('include_inactive')]

    all_pairs = dynamic_expand_pairlist(config, markets)

    timerange = get_required_data_timerange(config)

    new_pairs_days = int((timerange.stopts - timerange.startts) / 86400)

    refresh_backtest_ohlcv_data(
        dp._exchange,
        pairs=all_pairs,
        timeframes=config["freqai"]["feature_parameters"].get("include_timeframes"),
        datadir=config["datadir"],
        timerange=timerange,
        new_pairs_days=new_pairs_days,
        erase=False,
        data_format=config.get("dataformat_ohlcv", "json"),
        trading_mode=config.get("trading_mode", "spot"),
        prepend=config.get("prepend_data", False),
    )


def get_required_data_timerange(config: Config) -> TimeRange:
    """
    Used to compute the required data download time range
    for auto data-download in FreqAI
    """
    time = datetime.now(tz=timezone.utc).timestamp()

    timeframes = config["freqai"]["feature_parameters"].get("include_timeframes")

    max_tf_seconds = 0
    for tf in timeframes:
        secs = timeframe_to_seconds(tf)
        if secs > max_tf_seconds:
            max_tf_seconds = secs

    startup_candles = config.get('startup_candle_count', 0)
    indicator_periods = config["freqai"]["feature_parameters"]["indicator_periods_candles"]

    # factor the max_period as a factor of safety.
    max_period = int(max(startup_candles, max(indicator_periods)) * 1.5)
    config['startup_candle_count'] = max_period
    logger.info(f'FreqAI auto-downloader using {max_period} startup candles.')

    additional_seconds = max_period * max_tf_seconds

    startts = int(
        time
        - config["freqai"].get("train_period_days", 0) * 86400
        - additional_seconds
    )
    stopts = int(time)
    data_load_timerange = TimeRange('date', 'date', startts, stopts)

    return data_load_timerange


def auto_populate_any_indicators(
    self, pair, df, tf, informative=None, set_generalized_indicators=False
):
    """
    This is a premade `populate_any_indicators()` function which is set in
    the user strategy is they enable `freqai_spice_rack: true` in their
    configuration file.
    """

    coin = pair.split('/')[0]

    if informative is None:
        informative = self.dp.get_pair_dataframe(pair, tf)

    # first loop is automatically duplicating indicators for time periods
    for t in self.freqai_info["feature_parameters"]["indicator_periods_candles"]:

        t = int(t)
        informative[f"%-{coin}rsi-period_{t}"] = ta.RSI(informative, timeperiod=t)
        informative[f"%-{coin}mfi-period_{t}"] = ta.MFI(informative, timeperiod=t)
        informative[f"%-{coin}adx-period_{t}"] = ta.ADX(informative, timeperiod=t)
        informative[f"%-{coin}sma-period_{t}"] = ta.SMA(informative, timeperiod=t)
        informative[f"%-{coin}ema-period_{t}"] = ta.EMA(informative, timeperiod=t)

        bollinger = qtpylib.bollinger_bands(
            qtpylib.typical_price(informative), window=t, stds=2.2
        )
        informative[f"{coin}bb_lowerband-period_{t}"] = bollinger["lower"]
        informative[f"{coin}bb_middleband-period_{t}"] = bollinger["mid"]
        informative[f"{coin}bb_upperband-period_{t}"] = bollinger["upper"]

        informative[f"%-{coin}bb_width-period_{t}"] = (
            informative[f"{coin}bb_upperband-period_{t}"]
            - informative[f"{coin}bb_lowerband-period_{t}"]
        ) / informative[f"{coin}bb_middleband-period_{t}"]
        informative[f"%-{coin}close-bb_lower-period_{t}"] = (
            informative["close"] / informative[f"{coin}bb_lowerband-period_{t}"]
        )

        informative[f"%-{coin}roc-period_{t}"] = ta.ROC(informative, timeperiod=t)

        informative[f"%-{coin}relative_volume-period_{t}"] = (
            informative["volume"] / informative["volume"].rolling(t).mean()
        )

    informative[f"%-{coin}pct-change"] = informative["close"].pct_change()
    informative[f"%-{coin}raw_volume"] = informative["volume"]
    informative[f"%-{coin}raw_price"] = informative["close"]

    indicators = [col for col in informative if col.startswith("%")]
    # This loop duplicates and shifts all indicators to add a sense of recency to data
    for n in range(self.freqai_info["feature_parameters"]["include_shifted_candles"] + 1):
        if n == 0:
            continue
        informative_shift = informative[indicators].shift(n)
        informative_shift = informative_shift.add_suffix("_shift-" + str(n))
        informative = pd.concat((informative, informative_shift), axis=1)

    df = merge_informative_pair(df, informative, self.config["timeframe"], tf, ffill=True)
    skip_columns = [
        (s + "_" + tf) for s in ["date", "open", "high", "low", "close", "volume"]
    ]
    df = df.drop(columns=skip_columns)
    if set_generalized_indicators:
        df["%-day_of_week"] = (df["date"].dt.dayofweek + 1) / 7
        df["%-hour_of_day"] = (df["date"].dt.hour + 1) / 25
        df["&s-minima"] = 0
        df["&s-maxima"] = 0
        min_peaks = argrelextrema(df["close"].values, np.less, order=80)
        max_peaks = argrelextrema(df["close"].values, np.greater, order=80)
        for mp in min_peaks[0]:
            df.at[mp, "&s-minima"] = 1
        for mp in max_peaks[0]:
            df.at[mp, "&s-maxima"] = 1

    return df


def setup_freqai_spice_rack(config: dict, exchange: Optional[Exchange]) -> Dict[str, Any]:
    import difflib
    import json
    from pathlib import Path
    auto_config = config.get('freqai_config', 'lightgbm_config.json')
    with open(Path(__file__).parent / Path('spice_rack') / auto_config) as json_file:
        freqai_config = json.load(json_file)
        config['freqai'] = freqai_config['freqai']
        config['freqai']['identifier'] = config['freqai_identifier']
        corr_pairs = config['freqai']['feature_parameters']['include_corr_pairlist']
        timeframes = config['freqai']['feature_parameters']['include_timeframes']
        new_corr_pairs = []
        new_tfs = []

        if not exchange:
            logger.warning('No dataprovider available.')
            config['freqai']['enabled'] = False
            return config
        # find the closest pairs to what the default config wants
        for pair in corr_pairs:
            closest_pair = difflib.get_close_matches(
                                        pair,
                                        exchange.markets
                                        )
            if not closest_pair:
                logger.warning(f'Could not find {pair} in markets, removing from '
                               f'corr_pairlist.')
            else:
                closest_pair = closest_pair[0]

            new_corr_pairs.append(closest_pair)
            logger.info(f'Spice rack will use {closest_pair} as informative in FreqAI model.')

        # find the closest matching timeframes to what the default config wants
        if timeframe_to_seconds(config['timeframe']) > timeframe_to_seconds('15m'):
            logger.warning('Default spice rack is designed for lower base timeframes (e.g. > '
                           f'15m). But user passed {config["timeframe"]}.')
        new_tfs.append(config['timeframe'])

        list_tfs = [timeframe_to_seconds(tf) for tf
                    in exchange.timeframes]
        for tf in timeframes:
            tf_secs = timeframe_to_seconds(tf)
            closest_index = min(range(len(list_tfs)), key=lambda i: abs(list_tfs[i] - tf_secs))
            closest_tf = exchange.timeframes[closest_index]
            logger.info(f'Spice rack will use {closest_tf} as informative tf in FreqAI model.')
            new_tfs.append(closest_tf)

    config['freqai']['feature_parameters'].update({'include_timeframes': new_tfs})
    config['freqai']['feature_parameters'].update({'include_corr_pairlist': new_corr_pairs})
    config.update({"freqaimodel": 'LightGBMRegressorMultiTarget'})
    return config

# Keep below for when we wish to download heterogeneously lengthed data for FreqAI.
# def download_all_data_for_training(dp: DataProvider, config: Config) -> None:
#     """
#     Called only once upon start of bot to download the necessary data for
#     populating indicators and training a FreqAI model.
#     :param timerange: TimeRange = The full data timerange for populating the indicators
#                                     and training the model.
#     :param dp: DataProvider instance attached to the strategy
#     """

#     if dp._exchange is not None:
#         markets = [p for p, m in dp._exchange.markets.items() if market_is_active(m)
#                    or config.get('include_inactive')]
#     else:
#         # This should not occur:
#         raise OperationalException('No exchange object found.')

#     all_pairs = dynamic_expand_pairlist(config, markets)

#     if not dp._exchange:
#         # Not realistic - this is only called in live mode.
#         raise OperationalException("Dataprovider did not have an exchange attached.")

#     time = datetime.now(tz=timezone.utc).timestamp()

#     for tf in config["freqai"]["feature_parameters"].get("include_timeframes"):
#         timerange = TimeRange()
#         timerange.startts = int(time)
#         timerange.stopts = int(time)
#         startup_candles = dp.get_required_startup(str(tf))
#         tf_seconds = timeframe_to_seconds(str(tf))
#         timerange.subtract_start(tf_seconds * startup_candles)
#         new_pairs_days = int((timerange.stopts - timerange.startts) / 86400)
#         # FIXME: now that we are looping on `refresh_backtest_ohlcv_data`, the function
#         # redownloads the funding rate for each pair.
#         refresh_backtest_ohlcv_data(
#             dp._exchange,
#             pairs=all_pairs,
#             timeframes=[tf],
#             datadir=config["datadir"],
#             timerange=timerange,
#             new_pairs_days=new_pairs_days,
#             erase=False,
#             data_format=config.get("dataformat_ohlcv", "json"),
#             trading_mode=config.get("trading_mode", "spot"),
#             prepend=config.get("prepend_data", False),
#         )


def plot_feature_importance(model: Any, pair: str, dk: FreqaiDataKitchen,
                            count_max: int = 25) -> None:
    """
        Plot Best and worst features by importance for a single sub-train.
        :param model: Any = A model which was `fit` using a common library
                            such as catboost or lightgbm
        :param pair: str = pair e.g. BTC/USD
        :param dk: FreqaiDataKitchen = non-persistent data container for current coin/loop
        :param count_max: int = the amount of features to be loaded per column
    """
    from freqtrade.plot.plotting import go, make_subplots, store_plot_file

    # Extract feature importance from model
    models = {}
    if 'FreqaiMultiOutputRegressor' in str(model.__class__):
        for estimator, label in zip(model.estimators_, dk.label_list):
            models[label] = estimator
    else:
        models[dk.label_list[0]] = model

    for label in models:
        mdl = models[label]
        if "catboost.core" in str(mdl.__class__):
            feature_importance = mdl.get_feature_importance()
        elif "lightgbm.sklearn" or "xgb" in str(mdl.__class__):
            feature_importance = mdl.feature_importances_
        else:
            logger.info('Model type not support for generating feature importances.')
            return

        # Data preparation
        fi_df = pd.DataFrame({
            "feature_names": np.array(dk.training_features_list),
            "feature_importance": np.array(feature_importance)
        })
        fi_df_top = fi_df.nlargest(count_max, "feature_importance")[::-1]
        fi_df_worst = fi_df.nsmallest(count_max, "feature_importance")[::-1]

        # Plotting
        def add_feature_trace(fig, fi_df, col):
            return fig.add_trace(
                go.Bar(
                    x=fi_df["feature_importance"],
                    y=fi_df["feature_names"],
                    orientation='h', showlegend=False
                ), row=1, col=col
            )
        fig = make_subplots(rows=1, cols=2, horizontal_spacing=0.5)
        fig = add_feature_trace(fig, fi_df_top, 1)
        fig = add_feature_trace(fig, fi_df_worst, 2)
        fig.update_layout(title_text=f"Best and worst features by importance {pair}")
        label = label.replace('&', '').replace('%', '')  # escape two FreqAI specific characters
        store_plot_file(fig, f"{dk.model_filename}-{label}.html", dk.data_path)<|MERGE_RESOLUTION|>--- conflicted
+++ resolved
@@ -1,6 +1,5 @@
 import logging
 from datetime import datetime, timezone
-<<<<<<< HEAD
 from typing import Any, Dict, Optional
 
 import numpy as np
@@ -9,12 +8,6 @@
 import talib.abstract as ta
 from scipy.signal import argrelextrema
 from technical import qtpylib
-=======
-from typing import Any
-
-import numpy as np
-import pandas as pd
->>>>>>> f4fac53a
 
 from freqtrade.configuration import TimeRange
 from freqtrade.constants import Config
