--- conflicted
+++ resolved
@@ -74,54 +74,6 @@
             "secret": "secret",
             "pair_whitelist": [
                 "ETH/BTC",
-<<<<<<< HEAD
-=======
-                "NEO/BTC",
-                "LTC/BTC",
-                "XRP/BTC"
-            ]
-        },
-        "telegram": {
-            "enabled": True,
-            "token": "token",
-            "chat_id": "0"
-        },
-        "initial_state": "running",
-        "loglevel": logging.DEBUG
-    }
-    validate(configuration, Constants.CONF_SCHEMA)
-    return configuration
-
-
-@pytest.fixture(scope="module")
-def default_conf_ccxt():
-    """ Returns validated configuration suitable for most tests """
-    configuration = {
-        "max_open_trades": 1,
-        "stake_currency": "BTC",
-        "stake_amount": 0.001,
-        "fiat_display_currency": "USD",
-        "ticker_interval": 5,
-        "dry_run": True,
-        "minimal_roi": {
-            "40": 0.0,
-            "30": 0.01,
-            "20": 0.02,
-            "0": 0.04
-        },
-        "stoploss": -0.10,
-        "unfilledtimeout": 600,
-        "bid_strategy": {
-            "ask_last_balance": 0.0
-        },
-        "exchange": {
-            "name": "ccxt-unittest",
-            "enabled": True,
-            "key": "key",
-            "secret": "secret",
-            "pair_whitelist": [
-                "ETH/BTC",
->>>>>>> 0a32d38a
                 "TKN/BTC",
                 "TRST/BTC",
                 "SWT/BTC",
@@ -222,18 +174,11 @@
 def limit_buy_order_old():
     return {
         'id': 'mocked_limit_buy_old',
-<<<<<<< HEAD
         'type': 'limit',
         'side': 'buy',
         'pair': 'mocked',
         'datetime': str(arrow.utcnow().shift(minutes=-601).datetime),
         'price': 0.00001099,
-=======
-        'type': 'LIMIT_BUY',
-        'pair': 'ETH/BTC',
-        'opened': str(arrow.utcnow().shift(minutes=-601).datetime),
-        'rate': 0.00001099,
->>>>>>> 0a32d38a
         'amount': 90.99181073,
         'remaining': 90.99181073,
         'status': 'open'
@@ -244,18 +189,11 @@
 def limit_sell_order_old():
     return {
         'id': 'mocked_limit_sell_old',
-<<<<<<< HEAD
         'type': 'limit',
         'side': 'sell',
         'pair': 'ETH/BTC',
         'datetime': arrow.utcnow().shift(minutes=-601).isoformat(),
         'price': 0.00001099,
-=======
-        'type': 'LIMIT_SELL',
-        'pair': 'ETH/BTC',
-        'opened': str(arrow.utcnow().shift(minutes=-601).datetime),
-        'rate': 0.00001099,
->>>>>>> 0a32d38a
         'amount': 90.99181073,
         'remaining': 90.99181073,
         'status': 'open'
@@ -266,18 +204,11 @@
 def limit_buy_order_old_partial():
     return {
         'id': 'mocked_limit_buy_old_partial',
-<<<<<<< HEAD
         'type': 'limit',
         'side': 'buy',
         'pair': 'ETH/BTC',
         'datetime': arrow.utcnow().shift(minutes=-601).isoformat(),
         'price': 0.00001099,
-=======
-        'type': 'LIMIT_BUY',
-        'pair': 'ETH/BTC',
-        'opened': str(arrow.utcnow().shift(minutes=-601).datetime),
-        'rate': 0.00001099,
->>>>>>> 0a32d38a
         'amount': 90.99181073,
         'remaining': 67.99181073,
         'status': 'open'
@@ -403,162 +334,4 @@
 # Create an fixture/function
 # that inserts a trade of some type and open-status
 # return the open-order-id
-# See tests in rpc/main that could use this
-<<<<<<< HEAD
-=======
-
-
-@pytest.fixture
-def get_market_summaries_data():
-    """
-    This fixture is a real result from exchange.get_market_summaries() but reduced to only
-    8 entries. 4 BTC, 4 USTD
-    :return: JSON market summaries
-    """
-    return {
-        'XWC/BTC': {
-            'symbol': 'XWC/BTC',
-            'info': {
-                'Ask': 1.316e-05,
-                'BaseVolume': 5.72599471,
-                'Bid': 1.3e-05,
-                'Created': '2014-04-14T00:00:00',
-                'High': 1.414e-05,
-                'Last': 1.298e-05,
-                'Low': 1.282e-05,
-                'MarketName': 'BTC-XWC',
-                'OpenBuyOrders': 2000,
-                'OpenSellOrders': 1484,
-                'PrevDay': 1.376e-05,
-                'TimeStamp': '2018-02-05T01:32:40.493',
-                'Volume': 424041.21418375
-            }
-        },
-        'XZC/BTC': {
-            'symbol': 'XZC/BTC',
-            'info': {
-                'Ask': 0.00627051,
-                'BaseVolume': 93.23302388,
-                'Bid': 0.00618192,
-                'Created': '2016-10-20T04:48:30.387',
-                'High': 0.00669897,
-                'Last': 0.00618192,
-                'Low': 0.006,
-                'MarketName': 'BTC-XZC',
-                'OpenBuyOrders': 343,
-                'OpenSellOrders': 2037,
-                'PrevDay': 0.00668229,
-                'TimeStamp': '2018-02-05T01:32:43.383',
-                'Volume': 14863.60730702
-            }
-        },
-        'ZCL/BTC': {
-            'symbol': 'ZCL/BTC',
-            'info': {
-                'Ask': 0.01137247,
-                'BaseVolume': 383.55922657,
-                'Bid': 0.01136006,
-                'Created': '2016-11-15T20:29:59.73',
-                'High': 0.012,
-                'Last': 0.01137247,
-                'Low': 0.01119883,
-                'MarketName': 'BTC-ZCL',
-                'OpenBuyOrders': 1332,
-                'OpenSellOrders': 5317,
-                'PrevDay': 0.01179603,
-                'TimeStamp': '2018-02-05T01:32:42.773',
-                'Volume': 33308.07358285
-            }
-        },
-        'ZEC/BTC': {
-            'symbol': 'ZEC/BTC',
-            'info': {
-                'Ask': 0.04155821,
-                'BaseVolume': 274.75369074,
-                'Bid': 0.04130002,
-                'Created': '2016-10-28T17:13:10.833',
-                'High': 0.04354429,
-                'Last': 0.041585,
-                'Low': 0.0413,
-                'MarketName': 'BTC-ZEC',
-                'OpenBuyOrders': 863,
-                'OpenSellOrders': 5579,
-                'PrevDay': 0.0429,
-                'TimeStamp': '2018-02-05T01:32:43.21',
-                'Volume': 6479.84033259
-            }
-        },
-        'XMR/USDT': {
-            'symbol': 'XMR/USDT',
-            'info': {
-                'Ask': 210.99999999,
-                'BaseVolume': 615132.70989532,
-                'Bid': 210.05503736,
-                'Created': '2017-07-21T01:08:49.397',
-                'High': 257.396,
-                'Last': 211.0,
-                'Low': 209.05333589,
-                'MarketName': 'USDT-XMR',
-                'OpenBuyOrders': 180,
-                'OpenSellOrders': 1203,
-                'PrevDay': 247.93528899,
-                'TimeStamp': '2018-02-05T01:32:43.117',
-                'Volume': 2688.17410793
-            }
-        },
-        'XRP/USDT': {
-            'symbol': 'XRP/USDT',
-            'info': {
-                'Ask': 0.79589979,
-                'BaseVolume': 9349557.01853031,
-                'Bid': 0.789226,
-                'Created': '2017-07-14T17:10:10.737',
-                'High': 0.977,
-                'Last': 0.79589979,
-                'Low': 0.781,
-                'MarketName': 'USDT-XRP',
-                'OpenBuyOrders': 1075,
-                'OpenSellOrders': 6508,
-                'PrevDay': 0.93300218,
-                'TimeStamp': '2018-02-05T01:32:42.383',
-                'Volume': 10801663.00788851
-            }
-        },
-        'XVG/USDT': {
-            'symbol': 'XVG/USDT',
-            'info': {
-                'Ask': 0.05154982,
-                'BaseVolume': 2311087.71232136,
-                'Bid': 0.05040107,
-                'Created': '2017-12-29T19:29:18.357',
-                'High': 0.06668561,
-                'Last': 0.0508,
-                'Low': 0.05006731,
-                'MarketName': 'USDT-XVG',
-                'OpenBuyOrders': 655,
-                'OpenSellOrders': 5544,
-                'PrevDay': 0.0627,
-                'TimeStamp': '2018-02-05T01:32:41.507',
-                'Volume': 40031424.2152716
-            }
-        },
-        'ZEC/USDT': {
-            'symbol': 'ZEC/USDT',
-            'info': {
-                'Ask': 332.65500022,
-                'BaseVolume': 562911.87455665,
-                'Bid': 330.00000001,
-                'Created': '2017-07-14T17:10:10.673',
-                'High': 401.59999999,
-                'Last': 332.65500019,
-                'Low': 330.0,
-                'MarketName': 'USDT-ZEC',
-                'OpenBuyOrders': 161,
-                'OpenSellOrders': 1731,
-                'PrevDay': 391.42,
-                'TimeStamp': '2018-02-05T01:32:42.947',
-                'Volume': 1571.09647946
-            }
-        }
-    }
->>>>>>> 0a32d38a
+# See tests in rpc/main that could use this