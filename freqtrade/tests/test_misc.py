# pragma pylint: disable=missing-docstring,C0103
import argparse
import json
import time
from copy import deepcopy

import pytest
from unittest.mock import MagicMock
from jsonschema import ValidationError

<<<<<<< HEAD
from freqtrade.misc import throttle, parse_args, load_config,\
     parse_args_common, file_dump_json
=======
from freqtrade.misc import (common_args_parser, load_config, parse_args,
                            throttle)
>>>>>>> 3a902289


def test_throttle():

    def func():
        return 42

    start = time.time()
    result = throttle(func, min_secs=0.1)
    end = time.time()

    assert result == 42
    assert end - start > 0.1

    result = throttle(func, min_secs=-1)
    assert result == 42


def test_throttle_with_assets():

    def func(nb_assets=-1):
        return nb_assets

    result = throttle(func, min_secs=0.1, nb_assets=666)
    assert result == 666

    result = throttle(func, min_secs=0.1)
    assert result == -1


# Parse common command-line-arguments. Used for all tools

def test_parse_args_none():
    args = common_args_parser('')
    assert isinstance(args, argparse.ArgumentParser)


def test_parse_args_defaults():
    args = parse_args([], '')
    assert args.config == 'config.json'
    assert args.dynamic_whitelist is None
    assert args.loglevel == 20


def test_parse_args_config():
    args = parse_args(['-c', '/dev/null'], '')
    assert args.config == '/dev/null'

    args = parse_args(['--config', '/dev/null'], '')
    assert args.config == '/dev/null'


def test_parse_args_verbose():
    args = parse_args(['-v'], '')
    assert args.loglevel == 10

    args = parse_args(['--verbose'], '')
    assert args.loglevel == 10


def test_parse_args_version():
    with pytest.raises(SystemExit, match=r'0'):
        parse_args(['--version'], '')


def test_parse_args_invalid():
    with pytest.raises(SystemExit, match=r'2'):
        parse_args(['-c'], '')


# Parse command-line-arguments
# used for main, backtesting and hyperopt


def test_parse_args_dynamic_whitelist():
    args = parse_args(['--dynamic-whitelist'], '')
    assert args.dynamic_whitelist == 20


def test_parse_args_dynamic_whitelist_10():
    args = parse_args(['--dynamic-whitelist', '10'], '')
    assert args.dynamic_whitelist == 10


def test_parse_args_dynamic_whitelist_invalid_values():
    with pytest.raises(SystemExit, match=r'2'):
        parse_args(['--dynamic-whitelist', 'abc'], '')


def test_parse_args_backtesting_invalid():
    with pytest.raises(SystemExit, match=r'2'):
        parse_args(['backtesting --ticker-interval'], '')

    with pytest.raises(SystemExit, match=r'2'):
        parse_args(['backtesting --ticker-interval', 'abc'], '')


def test_parse_args_backtesting_custom():
    args = [
        '-c', 'test_conf.json',
        'backtesting',
        '--live',
        '--ticker-interval', '1',
        '--refresh-pairs-cached']
    call_args = parse_args(args, '')
    assert call_args.config == 'test_conf.json'
    assert call_args.live is True
    assert call_args.loglevel == 20
    assert call_args.subparser == 'backtesting'
    assert call_args.func is not None
    assert call_args.ticker_interval == 1
    assert call_args.refresh_pairs is True


def test_parse_args_hyperopt_custom(mocker):
    args = ['-c', 'test_conf.json', 'hyperopt', '--epochs', '20']
    call_args = parse_args(args, '')
    assert call_args.config == 'test_conf.json'
    assert call_args.epochs == 20
    assert call_args.loglevel == 20
    assert call_args.subparser == 'hyperopt'
    assert call_args.func is not None


def test_file_dump_json(default_conf, mocker):
    file_open = mocker.patch('freqtrade.misc.open', MagicMock())
    json_dump = mocker.patch('json.dump', MagicMock())
    file_dump_json('somefile', [1, 2, 3])
    assert file_open.call_count == 1
    assert json_dump.call_count == 1


def test_load_config(default_conf, mocker):
    file_mock = mocker.patch('freqtrade.misc.open', mocker.mock_open(
        read_data=json.dumps(default_conf)
    ))
    validated_conf = load_config('somefile')
    assert file_mock.call_count == 1
    assert validated_conf.items() >= default_conf.items()


def test_load_config_invalid_pair(default_conf, mocker):
    conf = deepcopy(default_conf)
    conf['exchange']['pair_whitelist'].append('BTC-ETH')
    mocker.patch(
        'freqtrade.misc.open',
        mocker.mock_open(
            read_data=json.dumps(conf)))
    with pytest.raises(ValidationError, match=r'.*does not match.*'):
        load_config('somefile')


def test_load_config_missing_attributes(default_conf, mocker):
    conf = deepcopy(default_conf)
    conf.pop('exchange')
    mocker.patch(
        'freqtrade.misc.open',
        mocker.mock_open(
            read_data=json.dumps(conf)))
    with pytest.raises(ValidationError, match=r'.*\'exchange\' is a required property.*'):
        load_config('somefile')<|MERGE_RESOLUTION|>--- conflicted
+++ resolved
@@ -8,13 +8,8 @@
 from unittest.mock import MagicMock
 from jsonschema import ValidationError
 
-<<<<<<< HEAD
-from freqtrade.misc import throttle, parse_args, load_config,\
-     parse_args_common, file_dump_json
-=======
 from freqtrade.misc import (common_args_parser, load_config, parse_args,
-                            throttle)
->>>>>>> 3a902289
+                            throttle, file_dump_json)
 
 
 def test_throttle():
