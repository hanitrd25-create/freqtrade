# pragma pylint: disable=invalid-sequence-index, invalid-name, too-many-arguments

"""
Unit test file for rpc/rpc.py
"""

from datetime import datetime
from unittest.mock import MagicMock

import arrow
import pytest

from freqtrade.freqtradebot import FreqtradeBot
from freqtrade.persistence import Trade
from freqtrade.rpc.rpc import RPC, RPCException
from freqtrade.state import State
from freqtrade.tests.test_freqtradebot import patch_get_signal, patch_coinmarketcap


# Functions for recurrent object patching
def prec_satoshi(a, b) -> float:
    """
    :return: True if A and B differs less than one satoshi.
    """
    return abs(a - b) < 0.00000001


# Unit tests
def test_rpc_trade_status(default_conf, ticker, fee, markets, mocker) -> None:
    """
    Test rpc_trade_status() method
    """
    patch_get_signal(mocker, (True, False))
    patch_coinmarketcap(mocker)
    mocker.patch('freqtrade.rpc.telegram.Telegram', MagicMock())
    mocker.patch.multiple(
        'freqtrade.exchange.Exchange',
        validate_pairs=MagicMock(),
        get_ticker=ticker,
        get_fee=fee,
        get_markets=markets
    )

    now = arrow.utcnow()
    now_mock = mocker.patch('freqtrade.freqtradebot.datetime', MagicMock())
    now_mock.utcnow = lambda: now.datetime

    freqtradebot = FreqtradeBot(default_conf)
    rpc = RPC(freqtradebot)

    freqtradebot.state = State.STOPPED
    with pytest.raises(RPCException, match=r'.*trader is not running*'):
        rpc._rpc_trade_status()

    freqtradebot.state = State.RUNNING
    with pytest.raises(RPCException, match=r'.*no active trade*'):
        rpc._rpc_trade_status()

    freqtradebot.create_trade()
<<<<<<< HEAD
    results = rpc._rpc_trade_status()

    assert {
        'trade_id': 1,
        'pair': 'ETH/BTC',
        'market_url': 'https://bittrex.com/Market/Index?MarketName=BTC-ETH',
        'open_date': now,
        'open_rate': 1.099e-05,
        'close_rate': None,
        'current_rate': 1.098e-05,
        'amount': 90.99181074,
        'close_profit': None,
        'current_profit': -0.59,
        'open_order': '(limit buy rem=0.00000000)'
    } == results[0]
=======
    trades = rpc._rpc_trade_status()
    trade = trades[0]

    result_message = [
        '*Trade ID:* `1`\n'
        '*Current Pair:* '
        '[ETH/BTC](https://bittrex.com/Market/Index?MarketName=BTC-ETH)\n'
        '*Open Since:* `just now`\n'
        '*Amount:* `90.99181074`\n'
        '*Open Rate:* `0.00001099`\n'
        '*Close Rate:* `None`\n'
        '*Current Rate:* `0.00001098`\n'
        '*Close Profit:* `None`\n'
        '*Current Profit:* `-0.59%`\n'
        '*Open Order:* `(limit buy rem=0.00000000)`'
    ]
    assert trades == result_message
    assert trade.find('[ETH/BTC]') >= 0


def test_rpc_status_table(default_conf, ticker, fee, markets, mocker) -> None:
    """
    Test rpc_status_table() method
    """
    patch_get_signal(mocker, (True, False))
    patch_coinmarketcap(mocker)
    mocker.patch('freqtrade.rpc.telegram.Telegram', MagicMock())
    mocker.patch.multiple(
        'freqtrade.exchange.Exchange',
        validate_pairs=MagicMock(),
        get_ticker=ticker,
        get_fee=fee,
        get_markets=markets
    )

    freqtradebot = FreqtradeBot(default_conf)
    rpc = RPC(freqtradebot)

    freqtradebot.state = State.STOPPED
    with pytest.raises(RPCException, match=r'.*\*Status:\* `trader is not running``*'):
        rpc._rpc_status_table()

    freqtradebot.state = State.RUNNING
    with pytest.raises(RPCException, match=r'.*\*Status:\* `no active order`*'):
        rpc._rpc_status_table()

    freqtradebot.create_trade()
    result = rpc._rpc_status_table()
    assert 'just now' in result['Since'].all()
    assert 'ETH/BTC' in result['Pair'].all()
    assert '-0.59%' in result['Profit'].all()
>>>>>>> 375ea940


def test_rpc_daily_profit(default_conf, update, ticker, fee,
                          limit_buy_order, limit_sell_order, markets, mocker) -> None:
    """
    Test rpc_daily_profit() method
    """
    patch_get_signal(mocker, (True, False))
    patch_coinmarketcap(mocker, value={'price_usd': 15000.0})
    mocker.patch('freqtrade.rpc.telegram.Telegram', MagicMock())
    mocker.patch.multiple(
        'freqtrade.exchange.Exchange',
        validate_pairs=MagicMock(),
        get_ticker=ticker,
        get_fee=fee,
        get_markets=markets
    )

    freqtradebot = FreqtradeBot(default_conf)
    stake_currency = default_conf['stake_currency']
    fiat_display_currency = default_conf['fiat_display_currency']

    rpc = RPC(freqtradebot)

    # Create some test data
    freqtradebot.create_trade()
    trade = Trade.query.first()
    assert trade

    # Simulate buy & sell
    trade.update(limit_buy_order)
    trade.update(limit_sell_order)
    trade.close_date = datetime.utcnow()
    trade.is_open = False

    # Try valid data
    update.message.text = '/daily 2'
    days = rpc._rpc_daily_profit(7, stake_currency, fiat_display_currency)
    assert len(days) == 7
    for day in days:
        # [datetime.date(2018, 1, 11), '0.00000000 BTC', '0.000 USD']
        assert (day[1] == '0.00000000 BTC' or
                day[1] == '0.00006217 BTC')

        assert (day[2] == '0.000 USD' or
                day[2] == '0.933 USD')
    # ensure first day is current date
    assert str(days[0][0]) == str(datetime.utcnow().date())

    # Try invalid data
    with pytest.raises(RPCException, match=r'.*must be an integer greater than 0*'):
        rpc._rpc_daily_profit(0, stake_currency, fiat_display_currency)


def test_rpc_trade_statistics(default_conf, ticker, ticker_sell_up, fee,
                              limit_buy_order, limit_sell_order, markets, mocker) -> None:
    """
    Test rpc_trade_statistics() method
    """
    patch_get_signal(mocker, (True, False))
    mocker.patch.multiple(
        'freqtrade.fiat_convert.Market',
        ticker=MagicMock(return_value={'price_usd': 15000.0}),
    )
    mocker.patch('freqtrade.fiat_convert.CryptoToFiatConverter._find_price', return_value=15000.0)
    mocker.patch('freqtrade.rpc.telegram.Telegram', MagicMock())
    mocker.patch.multiple(
        'freqtrade.exchange.Exchange',
        validate_pairs=MagicMock(),
        get_ticker=ticker,
        get_fee=fee,
        get_markets=markets
    )

    freqtradebot = FreqtradeBot(default_conf)
    stake_currency = default_conf['stake_currency']
    fiat_display_currency = default_conf['fiat_display_currency']

    rpc = RPC(freqtradebot)

    with pytest.raises(RPCException, match=r'.*no closed trade*'):
        rpc._rpc_trade_statistics(stake_currency, fiat_display_currency)

    # Create some test data
    freqtradebot.create_trade()
    trade = Trade.query.first()
    # Simulate fulfilled LIMIT_BUY order for trade
    trade.update(limit_buy_order)

    # Update the ticker with a market going up
    mocker.patch.multiple(
        'freqtrade.exchange.Exchange',
        validate_pairs=MagicMock(),
        get_ticker=ticker_sell_up
    )
    trade.update(limit_sell_order)
    trade.close_date = datetime.utcnow()
    trade.is_open = False

    freqtradebot.create_trade()
    trade = Trade.query.first()
    # Simulate fulfilled LIMIT_BUY order for trade
    trade.update(limit_buy_order)

    # Update the ticker with a market going up
    mocker.patch.multiple(
        'freqtrade.exchange.Exchange',
        validate_pairs=MagicMock(),
        get_ticker=ticker_sell_up
    )
    trade.update(limit_sell_order)
    trade.close_date = datetime.utcnow()
    trade.is_open = False

    stats = rpc._rpc_trade_statistics(stake_currency, fiat_display_currency)
    assert prec_satoshi(stats['profit_closed_coin'], 6.217e-05)
    assert prec_satoshi(stats['profit_closed_percent'], 6.2)
    assert prec_satoshi(stats['profit_closed_fiat'], 0.93255)
    assert prec_satoshi(stats['profit_all_coin'], 5.632e-05)
    assert prec_satoshi(stats['profit_all_percent'], 2.81)
    assert prec_satoshi(stats['profit_all_fiat'], 0.8448)
    assert stats['trade_count'] == 2
    assert stats['first_trade_date'] == 'just now'
    assert stats['latest_trade_date'] == 'just now'
    assert stats['avg_duration'] == '0:00:00'
    assert stats['best_pair'] == 'ETH/BTC'
    assert prec_satoshi(stats['best_rate'], 6.2)


# Test that rpc_trade_statistics can handle trades that lacks
# trade.open_rate (it is set to None)
def test_rpc_trade_statistics_closed(mocker, default_conf, ticker, fee, markets,
                                     ticker_sell_up, limit_buy_order, limit_sell_order):
    """
    Test rpc_trade_statistics() method
    """
    patch_get_signal(mocker, (True, False))
    mocker.patch.multiple(
        'freqtrade.fiat_convert.Market',
        ticker=MagicMock(return_value={'price_usd': 15000.0}),
    )
    mocker.patch('freqtrade.fiat_convert.CryptoToFiatConverter._find_price', return_value=15000.0)
    mocker.patch('freqtrade.rpc.telegram.Telegram', MagicMock())
    mocker.patch.multiple(
        'freqtrade.exchange.Exchange',
        validate_pairs=MagicMock(),
        get_ticker=ticker,
        get_fee=fee,
        get_markets=markets
    )

    freqtradebot = FreqtradeBot(default_conf)
    stake_currency = default_conf['stake_currency']
    fiat_display_currency = default_conf['fiat_display_currency']

    rpc = RPC(freqtradebot)

    # Create some test data
    freqtradebot.create_trade()
    trade = Trade.query.first()
    # Simulate fulfilled LIMIT_BUY order for trade
    trade.update(limit_buy_order)
    # Update the ticker with a market going up
    mocker.patch.multiple(
        'freqtrade.exchange.Exchange',
        validate_pairs=MagicMock(),
        get_ticker=ticker_sell_up,
        get_fee=fee
    )
    trade.update(limit_sell_order)
    trade.close_date = datetime.utcnow()
    trade.is_open = False

    for trade in Trade.query.order_by(Trade.id).all():
        trade.open_rate = None

    stats = rpc._rpc_trade_statistics(stake_currency, fiat_display_currency)
    assert prec_satoshi(stats['profit_closed_coin'], 0)
    assert prec_satoshi(stats['profit_closed_percent'], 0)
    assert prec_satoshi(stats['profit_closed_fiat'], 0)
    assert prec_satoshi(stats['profit_all_coin'], 0)
    assert prec_satoshi(stats['profit_all_percent'], 0)
    assert prec_satoshi(stats['profit_all_fiat'], 0)
    assert stats['trade_count'] == 1
    assert stats['first_trade_date'] == 'just now'
    assert stats['latest_trade_date'] == 'just now'
    assert stats['avg_duration'] == '0:00:00'
    assert stats['best_pair'] == 'ETH/BTC'
    assert prec_satoshi(stats['best_rate'], 6.2)


def test_rpc_balance_handle(default_conf, mocker):
    """
    Test rpc_balance() method
    """
    mock_balance = {
        'BTC': {
            'free': 10.0,
            'total': 12.0,
            'used': 2.0,
        },
        'ETH': {
            'free': 0.0,
            'total': 0.0,
            'used': 0.0,
        }
    }

    patch_get_signal(mocker, (True, False))
    mocker.patch.multiple(
        'freqtrade.fiat_convert.Market',
        ticker=MagicMock(return_value={'price_usd': 15000.0}),
    )
    mocker.patch('freqtrade.fiat_convert.CryptoToFiatConverter._find_price', return_value=15000.0)
    mocker.patch('freqtrade.rpc.telegram.Telegram', MagicMock())
    mocker.patch.multiple(
        'freqtrade.exchange.Exchange',
        validate_pairs=MagicMock(),
        get_balances=MagicMock(return_value=mock_balance)
    )

    freqtradebot = FreqtradeBot(default_conf)
    rpc = RPC(freqtradebot)

    result = rpc._rpc_balance(default_conf['fiat_display_currency'])
    assert prec_satoshi(result['total'], 12)
    assert prec_satoshi(result['value'], 180000)
    assert 'USD' == result['symbol']
    assert result['currencies'] == [{
        'currency': 'BTC',
        'available': 10.0,
        'balance': 12.0,
        'pending': 2.0,
        'est_btc': 12.0,
    }]


def test_rpc_start(mocker, default_conf) -> None:
    """
    Test rpc_start() method
    """
    patch_get_signal(mocker, (True, False))
    patch_coinmarketcap(mocker)
    mocker.patch('freqtrade.rpc.telegram.Telegram', MagicMock())
    mocker.patch.multiple(
        'freqtrade.exchange.Exchange',
        validate_pairs=MagicMock(),
        get_ticker=MagicMock()
    )

    freqtradebot = FreqtradeBot(default_conf)
    rpc = RPC(freqtradebot)
    freqtradebot.state = State.STOPPED

    result = rpc._rpc_start()
    assert {'status': 'starting trader ...'} == result
    assert freqtradebot.state == State.RUNNING

    result = rpc._rpc_start()
    assert {'status': 'already running'} == result
    assert freqtradebot.state == State.RUNNING


def test_rpc_stop(mocker, default_conf) -> None:
    """
    Test rpc_stop() method
    """
    patch_get_signal(mocker, (True, False))
    patch_coinmarketcap(mocker)
    mocker.patch('freqtrade.rpc.telegram.Telegram', MagicMock())
    mocker.patch.multiple(
        'freqtrade.exchange.Exchange',
        validate_pairs=MagicMock(),
        get_ticker=MagicMock()
    )

    freqtradebot = FreqtradeBot(default_conf)
    rpc = RPC(freqtradebot)
    freqtradebot.state = State.RUNNING

    result = rpc._rpc_stop()
    assert {'status': 'stopping trader ...'} == result
    assert freqtradebot.state == State.STOPPED

    result = rpc._rpc_stop()

    assert {'status': 'already stopped'} == result
    assert freqtradebot.state == State.STOPPED


def test_rpc_forcesell(default_conf, ticker, fee, mocker, markets) -> None:
    """
    Test rpc_forcesell() method
    """
    patch_get_signal(mocker, (True, False))
    patch_coinmarketcap(mocker)
    mocker.patch('freqtrade.rpc.telegram.Telegram', MagicMock())

    cancel_order_mock = MagicMock()
    mocker.patch.multiple(
        'freqtrade.exchange.Exchange',
        validate_pairs=MagicMock(),
        get_ticker=ticker,
        cancel_order=cancel_order_mock,
        get_order=MagicMock(
            return_value={
                'status': 'closed',
                'type': 'limit',
                'side': 'buy'
            }
        ),
        get_fee=fee,
        get_markets=markets
    )

    freqtradebot = FreqtradeBot(default_conf)
    rpc = RPC(freqtradebot)

    freqtradebot.state = State.STOPPED
    with pytest.raises(RPCException, match=r'.*trader is not running*'):
        rpc._rpc_forcesell(None)

    freqtradebot.state = State.RUNNING
    with pytest.raises(RPCException, match=r'.*invalid argument*'):
        rpc._rpc_forcesell(None)

    rpc._rpc_forcesell('all')

    freqtradebot.create_trade()
    rpc._rpc_forcesell('all')

    rpc._rpc_forcesell('1')

    freqtradebot.state = State.STOPPED
    with pytest.raises(RPCException, match=r'.*trader is not running*'):
        rpc._rpc_forcesell(None)

    with pytest.raises(RPCException, match=r'.*trader is not running*'):
        rpc._rpc_forcesell('all')

    freqtradebot.state = State.RUNNING
    assert cancel_order_mock.call_count == 0
    # make an limit-buy open trade
    trade = Trade.query.filter(Trade.id == '1').first()
    filled_amount = trade.amount / 2
    mocker.patch(
        'freqtrade.exchange.Exchange.get_order',
        return_value={
            'status': 'open',
            'type': 'limit',
            'side': 'buy',
            'filled': filled_amount
        }
    )
    # check that the trade is called, which is done by ensuring exchange.cancel_order is called
    # and trade amount is updated
    rpc._rpc_forcesell('1')
    assert cancel_order_mock.call_count == 1
    assert trade.amount == filled_amount

    freqtradebot.create_trade()
    trade = Trade.query.filter(Trade.id == '2').first()
    amount = trade.amount
    # make an limit-buy open trade, if there is no 'filled', don't sell it
    mocker.patch(
        'freqtrade.exchange.Exchange.get_order',
        return_value={
            'status': 'open',
            'type': 'limit',
            'side': 'buy',
            'filled': None
        }
    )
    # check that the trade is called, which is done by ensuring exchange.cancel_order is called
    rpc._rpc_forcesell('2')
    assert cancel_order_mock.call_count == 2
    assert trade.amount == amount

    freqtradebot.create_trade()
    # make an limit-sell open trade
    mocker.patch(
        'freqtrade.exchange.Exchange.get_order',
        return_value={
            'status': 'open',
            'type': 'limit',
            'side': 'sell'
        }
    )
    rpc._rpc_forcesell('3')
    # status quo, no exchange calls
    assert cancel_order_mock.call_count == 2


def test_performance_handle(default_conf, ticker, limit_buy_order, fee,
                            limit_sell_order, markets, mocker) -> None:
    """
    Test rpc_performance() method
    """
    patch_get_signal(mocker, (True, False))
    patch_coinmarketcap(mocker)
    mocker.patch('freqtrade.rpc.telegram.Telegram', MagicMock())
    mocker.patch.multiple(
        'freqtrade.exchange.Exchange',
        validate_pairs=MagicMock(),
        get_balances=MagicMock(return_value=ticker),
        get_ticker=ticker,
        get_fee=fee,
        get_markets=markets
    )

    freqtradebot = FreqtradeBot(default_conf)
    rpc = RPC(freqtradebot)

    # Create some test data
    freqtradebot.create_trade()
    trade = Trade.query.first()
    assert trade

    # Simulate fulfilled LIMIT_BUY order for trade
    trade.update(limit_buy_order)

    # Simulate fulfilled LIMIT_SELL order for trade
    trade.update(limit_sell_order)

    trade.close_date = datetime.utcnow()
    trade.is_open = False
    res = rpc._rpc_performance()
    assert len(res) == 1
    assert res[0]['pair'] == 'ETH/BTC'
    assert res[0]['count'] == 1
    assert prec_satoshi(res[0]['profit'], 6.2)


def test_rpc_count(mocker, default_conf, ticker, fee, markets) -> None:
    """
    Test rpc_count() method
    """
    patch_get_signal(mocker, (True, False))
    patch_coinmarketcap(mocker)
    mocker.patch('freqtrade.rpc.telegram.Telegram', MagicMock())
    mocker.patch.multiple(
        'freqtrade.exchange.Exchange',
        validate_pairs=MagicMock(),
        get_balances=MagicMock(return_value=ticker),
        get_ticker=ticker,
        get_fee=fee,
        get_markets=markets
    )

    freqtradebot = FreqtradeBot(default_conf)
    rpc = RPC(freqtradebot)

    trades = rpc._rpc_count()
    nb_trades = len(trades)
    assert nb_trades == 0

    # Create some test data
    freqtradebot.create_trade()
    trades = rpc._rpc_count()
    nb_trades = len(trades)
    assert nb_trades == 1<|MERGE_RESOLUTION|>--- conflicted
+++ resolved
@@ -57,7 +57,6 @@
         rpc._rpc_trade_status()
 
     freqtradebot.create_trade()
-<<<<<<< HEAD
     results = rpc._rpc_trade_status()
 
     assert {
@@ -73,59 +72,6 @@
         'current_profit': -0.59,
         'open_order': '(limit buy rem=0.00000000)'
     } == results[0]
-=======
-    trades = rpc._rpc_trade_status()
-    trade = trades[0]
-
-    result_message = [
-        '*Trade ID:* `1`\n'
-        '*Current Pair:* '
-        '[ETH/BTC](https://bittrex.com/Market/Index?MarketName=BTC-ETH)\n'
-        '*Open Since:* `just now`\n'
-        '*Amount:* `90.99181074`\n'
-        '*Open Rate:* `0.00001099`\n'
-        '*Close Rate:* `None`\n'
-        '*Current Rate:* `0.00001098`\n'
-        '*Close Profit:* `None`\n'
-        '*Current Profit:* `-0.59%`\n'
-        '*Open Order:* `(limit buy rem=0.00000000)`'
-    ]
-    assert trades == result_message
-    assert trade.find('[ETH/BTC]') >= 0
-
-
-def test_rpc_status_table(default_conf, ticker, fee, markets, mocker) -> None:
-    """
-    Test rpc_status_table() method
-    """
-    patch_get_signal(mocker, (True, False))
-    patch_coinmarketcap(mocker)
-    mocker.patch('freqtrade.rpc.telegram.Telegram', MagicMock())
-    mocker.patch.multiple(
-        'freqtrade.exchange.Exchange',
-        validate_pairs=MagicMock(),
-        get_ticker=ticker,
-        get_fee=fee,
-        get_markets=markets
-    )
-
-    freqtradebot = FreqtradeBot(default_conf)
-    rpc = RPC(freqtradebot)
-
-    freqtradebot.state = State.STOPPED
-    with pytest.raises(RPCException, match=r'.*\*Status:\* `trader is not running``*'):
-        rpc._rpc_status_table()
-
-    freqtradebot.state = State.RUNNING
-    with pytest.raises(RPCException, match=r'.*\*Status:\* `no active order`*'):
-        rpc._rpc_status_table()
-
-    freqtradebot.create_trade()
-    result = rpc._rpc_status_table()
-    assert 'just now' in result['Since'].all()
-    assert 'ETH/BTC' in result['Pair'].all()
-    assert '-0.59%' in result['Profit'].all()
->>>>>>> 375ea940
 
 
 def test_rpc_daily_profit(default_conf, update, ticker, fee,
