--- conflicted
+++ resolved
@@ -2,18 +2,13 @@
 
 import os
 import json
-import logging
 import uuid
 from shutil import copyfile
 from freqtrade import optimize
 from freqtrade.optimize.__init__ import make_testdata_path, download_pairs,\
-<<<<<<< HEAD
     download_backtesting_testdata, load_tickerdata_file, trim_tickerlist
 from freqtrade.misc import file_dump_json
-=======
-    download_backtesting_testdata, load_tickerdata_file, trim_tickerlist, file_dump_json
 from freqtrade.tests.conftest import log_has
->>>>>>> 4dca8481
 
 # Change this if modifying BTC_UNITEST testdatafile
 _BTC_UNITTEST_LENGTH = 13681
@@ -259,15 +254,11 @@
     assert ticker_list_len == ticker_len
 
 
-<<<<<<< HEAD
 def test_file_dump_json() -> None:
     """
     Test file_dump_json()
     :return: None
     """
-=======
-def test_file_dump_json():
->>>>>>> 4dca8481
     file = 'freqtrade/tests/testdata/test_{id}.json'.format(id=str(uuid.uuid4()))
     data = {'bar': 'foo'}
 
