"""
This module contains the configuration class
"""
import logging
import warnings
from copy import deepcopy
from pathlib import Path
from typing import Any, Callable, Dict, List, Optional

from freqtrade import constants
from freqtrade.configuration.check_exchange import check_exchange
from freqtrade.configuration.deprecated_settings import process_temporary_deprecated_settings
from freqtrade.configuration.directory_operations import create_datadir, create_userdata_dir
from freqtrade.configuration.environment_vars import enironment_vars_to_dict
from freqtrade.configuration.load_config import load_file, load_from_files
from freqtrade.enums import NON_UTIL_MODES, TRADING_MODES, CandleType, RunMode, TradingMode
from freqtrade.exceptions import OperationalException
from freqtrade.loggers import setup_logging
from freqtrade.misc import deep_merge_dicts, parse_db_uri_for_logging


logger = logging.getLogger(__name__)


class Configuration:
    """
    Class to read and init the bot configuration
    Reuse this class for the bot, backtesting, hyperopt and every script that required configuration
    """

    def __init__(self, args: Dict[str, Any], runmode: RunMode = None) -> None:
        self.args = args
        self.config: Optional[Dict[str, Any]] = None
        self.runmode = runmode

    def get_config(self) -> Dict[str, Any]:
        """
        Return the config. Use this method to get the bot config
        :return: Dict: Bot config
        """
        if self.config is None:
            self.config = self.load_config()

        return self.config

    @staticmethod
    def from_files(files: List[str]) -> Dict[str, Any]:
        """
        Iterate through the config files passed in, loading all of them
        and merging their contents.
        Files are loaded in sequence, parameters in later configuration files
        override the same parameter from an earlier file (last definition wins).
        Runs through the whole Configuration initialization, so all expected config entries
        are available to interactive environments.
        :param files: List of file paths
        :return: configuration dictionary
        """
        # Keep this method as staticmethod, so it can be used from interactive environments
        c = Configuration({'config': files}, RunMode.OTHER)
        return c.get_config()

    def load_config(self) -> Dict[str, Any]:
        """
        Extract information for sys.argv and load the bot configuration
        :return: Configuration dictionary
        """
        # Load all configs
        config: Dict[str, Any] = load_from_files(self.args.get("config", []))

        # Load environment variables
        env_data = enironment_vars_to_dict()
        config = deep_merge_dicts(env_data, config)

        # Normalize config
        if 'internals' not in config:
            config['internals'] = {}

        if 'pairlists' not in config:
            config['pairlists'] = []

        # Keep a copy of the original configuration file
        config['original_config'] = deepcopy(config)

        self._process_logging_options(config)

        self._process_runmode(config)

        self._process_common_options(config)

        self._process_trading_options(config)

        self._process_optimize_options(config)

        self._process_plot_options(config)

        self._process_data_options(config)

<<<<<<< HEAD
        self._process_analyze_options(config)
=======
        self._process_freqai_options(config)
>>>>>>> 4ff0ef73

        # Check if the exchange set by the user is supported
        check_exchange(config, config.get('experimental', {}).get('block_bad_exchanges', True))

        self._resolve_pairs_list(config)

        process_temporary_deprecated_settings(config)

        return config

    def _process_logging_options(self, config: Dict[str, Any]) -> None:
        """
        Extract information for sys.argv and load logging configuration:
        the -v/--verbose, --logfile options
        """
        # Log level
        config.update({'verbosity': self.args.get('verbosity', 0)})

        if 'logfile' in self.args and self.args['logfile']:
            config.update({'logfile': self.args['logfile']})

        setup_logging(config)

    def _process_trading_options(self, config: Dict[str, Any]) -> None:
        if config['runmode'] not in TRADING_MODES:
            return

        if config.get('dry_run', False):
            logger.info('Dry run is enabled')
            if config.get('db_url') in [None, constants.DEFAULT_DB_PROD_URL]:
                # Default to in-memory db for dry_run if not specified
                config['db_url'] = constants.DEFAULT_DB_DRYRUN_URL
        else:
            if not config.get('db_url'):
                config['db_url'] = constants.DEFAULT_DB_PROD_URL
            logger.info('Dry run is disabled')

        logger.info(f'Using DB: "{parse_db_uri_for_logging(config["db_url"])}"')

    def _process_common_options(self, config: Dict[str, Any]) -> None:

        # Set strategy if not specified in config and or if it's non default
        if self.args.get('strategy') or not config.get('strategy'):
            config.update({'strategy': self.args.get('strategy')})

        self._args_to_config(config, argname='strategy_path',
                             logstring='Using additional Strategy lookup path: {}')

        if ('db_url' in self.args and self.args['db_url'] and
                self.args['db_url'] != constants.DEFAULT_DB_PROD_URL):
            config.update({'db_url': self.args['db_url']})
            logger.info('Parameter --db-url detected ...')

        self._args_to_config(config, argname='db_url_from',
                             logstring='Parameter --db-url-from detected ...')

        if config.get('force_entry_enable', False):
            logger.warning('`force_entry_enable` RPC message enabled.')

        # Support for sd_notify
        if 'sd_notify' in self.args and self.args['sd_notify']:
            config['internals'].update({'sd_notify': True})

    def _process_datadir_options(self, config: Dict[str, Any]) -> None:
        """
        Extract information for sys.argv and load directory configurations
        --user-data, --datadir
        """
        # Check exchange parameter here - otherwise `datadir` might be wrong.
        if 'exchange' in self.args and self.args['exchange']:
            config['exchange']['name'] = self.args['exchange']
            logger.info(f"Using exchange {config['exchange']['name']}")

        if 'pair_whitelist' not in config['exchange']:
            config['exchange']['pair_whitelist'] = []

        if 'user_data_dir' in self.args and self.args['user_data_dir']:
            config.update({'user_data_dir': self.args['user_data_dir']})
        elif 'user_data_dir' not in config:
            # Default to cwd/user_data (legacy option ...)
            config.update({'user_data_dir': str(Path.cwd() / 'user_data')})

        # reset to user_data_dir so this contains the absolute path.
        config['user_data_dir'] = create_userdata_dir(config['user_data_dir'], create_dir=False)
        logger.info('Using user-data directory: %s ...', config['user_data_dir'])

        config.update({'datadir': create_datadir(config, self.args.get('datadir'))})
        logger.info('Using data directory: %s ...', config.get('datadir'))

        if self.args.get('exportfilename'):
            self._args_to_config(config, argname='exportfilename',
                                 logstring='Storing backtest results to {} ...')
            config['exportfilename'] = Path(config['exportfilename'])
        else:
            config['exportfilename'] = (config['user_data_dir']
                                        / 'backtest_results')

    def _process_optimize_options(self, config: Dict[str, Any]) -> None:

        # This will override the strategy configuration
        self._args_to_config(config, argname='timeframe',
                             logstring='Parameter -i/--timeframe detected ... '
                             'Using timeframe: {} ...')

        self._args_to_config(config, argname='position_stacking',
                             logstring='Parameter --enable-position-stacking detected ...')

        self._args_to_config(
            config, argname='enable_protections',
            logstring='Parameter --enable-protections detected, enabling Protections. ...')

        if 'use_max_market_positions' in self.args and not self.args["use_max_market_positions"]:
            config.update({'use_max_market_positions': False})
            logger.info('Parameter --disable-max-market-positions detected ...')
            logger.info('max_open_trades set to unlimited ...')
        elif 'max_open_trades' in self.args and self.args['max_open_trades']:
            config.update({'max_open_trades': self.args['max_open_trades']})
            logger.info('Parameter --max-open-trades detected, '
                        'overriding max_open_trades to: %s ...', config.get('max_open_trades'))
        elif config['runmode'] in NON_UTIL_MODES:
            logger.info('Using max_open_trades: %s ...', config.get('max_open_trades'))
        # Setting max_open_trades to infinite if -1
        if config.get('max_open_trades') == -1:
            config['max_open_trades'] = float('inf')

        if self.args.get('stake_amount'):
            # Convert explicitly to float to support CLI argument for both unlimited and value
            try:
                self.args['stake_amount'] = float(self.args['stake_amount'])
            except ValueError:
                pass

        self._args_to_config(config, argname='timeframe_detail',
                             logstring='Parameter --timeframe-detail detected, '
                             'using {} for intra-candle backtesting ...')

        self._args_to_config(config, argname='backtest_show_pair_list',
                             logstring='Parameter --show-pair-list detected.')

        self._args_to_config(config, argname='stake_amount',
                             logstring='Parameter --stake-amount detected, '
                             'overriding stake_amount to: {} ...')
        self._args_to_config(config, argname='dry_run_wallet',
                             logstring='Parameter --dry-run-wallet detected, '
                             'overriding dry_run_wallet to: {} ...')
        self._args_to_config(config, argname='fee',
                             logstring='Parameter --fee detected, '
                             'setting fee to: {} ...')

        self._args_to_config(config, argname='timerange',
                             logstring='Parameter --timerange detected: {} ...')

        self._process_datadir_options(config)

        self._args_to_config(config, argname='strategy_list',
                             logstring='Using strategy list of {} strategies', logfun=len)

        self._args_to_config(
            config,
            argname='recursive_strategy_search',
            logstring='Recursively searching for a strategy in the strategies folder.',
        )

        self._args_to_config(config, argname='timeframe',
                             logstring='Overriding timeframe with Command line argument')

        self._args_to_config(config, argname='export',
                             logstring='Parameter --export detected: {} ...')

        self._args_to_config(config, argname='backtest_breakdown',
                             logstring='Parameter --breakdown detected ...')

        self._args_to_config(config, argname='backtest_cache',
                             logstring='Parameter --cache={} detected ...')

        self._args_to_config(config, argname='disableparamexport',
                             logstring='Parameter --disableparamexport detected: {} ...')

        # Edge section:
        if 'stoploss_range' in self.args and self.args["stoploss_range"]:
            txt_range = eval(self.args["stoploss_range"])
            config['edge'].update({'stoploss_range_min': txt_range[0]})
            config['edge'].update({'stoploss_range_max': txt_range[1]})
            config['edge'].update({'stoploss_range_step': txt_range[2]})
            logger.info('Parameter --stoplosses detected: %s ...', self.args["stoploss_range"])

        # Hyperopt section
        self._args_to_config(config, argname='hyperopt',
                             logstring='Using Hyperopt class name: {}')

        self._args_to_config(config, argname='hyperopt_path',
                             logstring='Using additional Hyperopt lookup path: {}')

        self._args_to_config(config, argname='hyperoptexportfilename',
                             logstring='Using hyperopt file: {}')

        self._args_to_config(config, argname='epochs',
                             logstring='Parameter --epochs detected ... '
                             'Will run Hyperopt with for {} epochs ...'
                             )

        self._args_to_config(config, argname='spaces',
                             logstring='Parameter -s/--spaces detected: {}')

        self._args_to_config(config, argname='print_all',
                             logstring='Parameter --print-all detected ...')

        if 'print_colorized' in self.args and not self.args["print_colorized"]:
            logger.info('Parameter --no-color detected ...')
            config.update({'print_colorized': False})
        else:
            config.update({'print_colorized': True})

        self._args_to_config(config, argname='print_json',
                             logstring='Parameter --print-json detected ...')

        self._args_to_config(config, argname='export_csv',
                             logstring='Parameter --export-csv detected: {}')

        self._args_to_config(config, argname='hyperopt_jobs',
                             logstring='Parameter -j/--job-workers detected: {}')

        self._args_to_config(config, argname='hyperopt_random_state',
                             logstring='Parameter --random-state detected: {}')

        self._args_to_config(config, argname='hyperopt_min_trades',
                             logstring='Parameter --min-trades detected: {}')

        self._args_to_config(config, argname='hyperopt_loss',
                             logstring='Using Hyperopt loss class name: {}')

        self._args_to_config(config, argname='hyperopt_show_index',
                             logstring='Parameter -n/--index detected: {}')

        self._args_to_config(config, argname='hyperopt_list_best',
                             logstring='Parameter --best detected: {}')

        self._args_to_config(config, argname='hyperopt_list_profitable',
                             logstring='Parameter --profitable detected: {}')

        self._args_to_config(config, argname='hyperopt_list_min_trades',
                             logstring='Parameter --min-trades detected: {}')

        self._args_to_config(config, argname='hyperopt_list_max_trades',
                             logstring='Parameter --max-trades detected: {}')

        self._args_to_config(config, argname='hyperopt_list_min_avg_time',
                             logstring='Parameter --min-avg-time detected: {}')

        self._args_to_config(config, argname='hyperopt_list_max_avg_time',
                             logstring='Parameter --max-avg-time detected: {}')

        self._args_to_config(config, argname='hyperopt_list_min_avg_profit',
                             logstring='Parameter --min-avg-profit detected: {}')

        self._args_to_config(config, argname='hyperopt_list_max_avg_profit',
                             logstring='Parameter --max-avg-profit detected: {}')

        self._args_to_config(config, argname='hyperopt_list_min_total_profit',
                             logstring='Parameter --min-total-profit detected: {}')

        self._args_to_config(config, argname='hyperopt_list_max_total_profit',
                             logstring='Parameter --max-total-profit detected: {}')

        self._args_to_config(config, argname='hyperopt_list_min_objective',
                             logstring='Parameter --min-objective detected: {}')

        self._args_to_config(config, argname='hyperopt_list_max_objective',
                             logstring='Parameter --max-objective detected: {}')

        self._args_to_config(config, argname='hyperopt_list_no_details',
                             logstring='Parameter --no-details detected: {}')

        self._args_to_config(config, argname='hyperopt_show_no_header',
                             logstring='Parameter --no-header detected: {}')

        self._args_to_config(config, argname="hyperopt_ignore_missing_space",
                             logstring="Paramter --ignore-missing-space detected: {}")

    def _process_plot_options(self, config: Dict[str, Any]) -> None:

        self._args_to_config(config, argname='pairs',
                             logstring='Using pairs {}')

        self._args_to_config(config, argname='indicators1',
                             logstring='Using indicators1: {}')

        self._args_to_config(config, argname='indicators2',
                             logstring='Using indicators2: {}')

        self._args_to_config(config, argname='trade_ids',
                             logstring='Filtering on trade_ids: {}')

        self._args_to_config(config, argname='plot_limit',
                             logstring='Limiting plot to: {}')

        self._args_to_config(config, argname='plot_auto_open',
                             logstring='Parameter --auto-open detected.')

        self._args_to_config(config, argname='trade_source',
                             logstring='Using trades from: {}')

        self._args_to_config(config, argname='prepend_data',
                             logstring='Prepend detected. Allowing data prepending.')
        self._args_to_config(config, argname='erase',
                             logstring='Erase detected. Deleting existing data.')

        self._args_to_config(config, argname='no_trades',
                             logstring='Parameter --no-trades detected.')

        self._args_to_config(config, argname='timeframes',
                             logstring='timeframes --timeframes: {}')

        self._args_to_config(config, argname='days',
                             logstring='Detected --days: {}')

        self._args_to_config(config, argname='include_inactive',
                             logstring='Detected --include-inactive-pairs: {}')

        self._args_to_config(config, argname='download_trades',
                             logstring='Detected --dl-trades: {}')

        self._args_to_config(config, argname='dataformat_ohlcv',
                             logstring='Using "{}" to store OHLCV data.')

        self._args_to_config(config, argname='dataformat_trades',
                             logstring='Using "{}" to store trades data.')

    def _process_data_options(self, config: Dict[str, Any]) -> None:
        self._args_to_config(config, argname='new_pairs_days',
                             logstring='Detected --new-pairs-days: {}')
        self._args_to_config(config, argname='trading_mode',
                             logstring='Detected --trading-mode: {}')
        config['candle_type_def'] = CandleType.get_default(
            config.get('trading_mode', 'spot') or 'spot')
        config['trading_mode'] = TradingMode(config.get('trading_mode', 'spot') or 'spot')
        self._args_to_config(config, argname='candle_types',
                             logstring='Detected --candle-types: {}')

    def _process_analyze_options(self, config: Dict[str, Any]) -> None:
        self._args_to_config(config, argname='analysis_groups',
                             logstring='Analysis reason groups: {}')

        self._args_to_config(config, argname='enter_reason_list',
                             logstring='Analysis enter tag list: {}')

        self._args_to_config(config, argname='exit_reason_list',
                             logstring='Analysis exit tag list: {}')

        self._args_to_config(config, argname='indicator_list',
                             logstring='Analysis indicator list: {}')

    def _process_runmode(self, config: Dict[str, Any]) -> None:

        self._args_to_config(config, argname='dry_run',
                             logstring='Parameter --dry-run detected, '
                             'overriding dry_run to: {} ...')

        if not self.runmode:
            # Handle real mode, infer dry/live from config
            self.runmode = RunMode.DRY_RUN if config.get('dry_run', True) else RunMode.LIVE
            logger.info(f"Runmode set to {self.runmode.value}.")

        config.update({'runmode': self.runmode})

    def _process_freqai_options(self, config: Dict[str, Any]) -> None:

        self._args_to_config(config, argname='freqaimodel',
                             logstring='Using freqaimodel class name: {}')

        self._args_to_config(config, argname='freqaimodel_path',
                             logstring='Using freqaimodel path: {}')

        return

    def _args_to_config(self, config: Dict[str, Any], argname: str,
                        logstring: str, logfun: Optional[Callable] = None,
                        deprecated_msg: Optional[str] = None) -> None:
        """
        :param config: Configuration dictionary
        :param argname: Argumentname in self.args - will be copied to config dict.
        :param logstring: Logging String
        :param logfun: logfun is applied to the configuration entry before passing
                        that entry to the log string using .format().
                        sample: logfun=len (prints the length of the found
                        configuration instead of the content)
        """
        if (argname in self.args and self.args[argname] is not None
                and self.args[argname] is not False):

            config.update({argname: self.args[argname]})
            if logfun:
                logger.info(logstring.format(logfun(config[argname])))
            else:
                logger.info(logstring.format(config[argname]))
            if deprecated_msg:
                warnings.warn(f"DEPRECATED: {deprecated_msg}", DeprecationWarning)

    def _resolve_pairs_list(self, config: Dict[str, Any]) -> None:
        """
        Helper for download script.
        Takes first found:
        * -p (pairs argument)
        * --pairs-file
        * whitelist from config
        """

        if "pairs" in config:
            config['exchange']['pair_whitelist'] = config['pairs']
            return

        if "pairs_file" in self.args and self.args["pairs_file"]:
            pairs_file = Path(self.args["pairs_file"])
            logger.info(f'Reading pairs file "{pairs_file}".')
            # Download pairs from the pairs file if no config is specified
            # or if pairs file is specified explicitly
            if not pairs_file.exists():
                raise OperationalException(f'No pairs file found with path "{pairs_file}".')
            config['pairs'] = load_file(pairs_file)
            if isinstance(config['pairs'], list):
                config['pairs'].sort()
            return

        if 'config' in self.args and self.args['config']:
            logger.info("Using pairlist from configuration.")
            config['pairs'] = config.get('exchange', {}).get('pair_whitelist')
        else:
            # Fall back to /dl_path/pairs.json
            pairs_file = config['datadir'] / 'pairs.json'
            if pairs_file.exists():
                config['pairs'] = load_file(pairs_file)
                if 'pairs' in config and isinstance(config['pairs'], list):
                    config['pairs'].sort()<|MERGE_RESOLUTION|>--- conflicted
+++ resolved
@@ -95,11 +95,9 @@
 
         self._process_data_options(config)
 
-<<<<<<< HEAD
         self._process_analyze_options(config)
-=======
+
         self._process_freqai_options(config)
->>>>>>> 4ff0ef73
 
         # Check if the exchange set by the user is supported
         check_exchange(config, config.get('experimental', {}).get('block_bad_exchanges', True))
