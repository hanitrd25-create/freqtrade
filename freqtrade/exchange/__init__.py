--- conflicted
+++ resolved
@@ -10,77 +10,39 @@
 
 import ccxt
 import arrow
-<<<<<<< HEAD
 from cachetools import cached, TTLCache
 
 from freqtrade import OperationalException, DependencyException, NetworkException
-=======
-import requests
-
-from freqtrade import OperationalException, NetworkException
->>>>>>> 0a32d38a
+
 
 logger = logging.getLogger(__name__)
 
 # Current selected exchange
-<<<<<<< HEAD
 _API: ccxt.Exchange = None
-=======
-_API = None
->>>>>>> 0a32d38a
+
 _CONF: dict = {}
 API_RETRY_COUNT = 4
 
 # Holds all open sell orders for dry_run
 _DRY_RUN_OPEN_ORDERS: Dict[str, Any] = {}
 
-<<<<<<< HEAD
 _TICKER_CACHE: dict = {}
 
-
-=======
->>>>>>> 0a32d38a
 def retrier(f):
     def wrapper(*args, **kwargs):
         count = kwargs.pop('count', API_RETRY_COUNT)
         try:
             return f(*args, **kwargs)
-<<<<<<< HEAD
         except (NetworkException, DependencyException) as ex:
             logger.warning('%s returned exception: "%s"', f, ex)
             if count > 0:
                 count -= 1
                 kwargs.update({'count': count})
                 logger.warning('retrying %s still for %s times', f, count)
-=======
-        # TODO dont be a gotta-catch-them-all pokemon collector
-        except Exception as ex:
-            logger.warn('%s returned exception: "%s"', f, ex)
-            if count > 0:
-                count -= 1
-                kwargs.update({'count': count})
-                logger.warn('retrying %s still for %s times', f, count)
->>>>>>> 0a32d38a
                 return wrapper(*args, **kwargs)
             else:
                 raise OperationalException('Giving up retrying: %s', f)
     return wrapper
-<<<<<<< HEAD
-=======
-
-
-def _get_market_url(exchange):
-    "get market url for exchange"
-    # TODO: PR to ccxt
-    base = exchange.urls.get('www')
-    market = ""
-    if 'bittrex' in get_name():
-        market = base + '/Market/Index?MarketName={}'
-    if 'binance' in get_name():
-        market = base + '/trade.html?symbol={}'
-
-    return market
->>>>>>> 0a32d38a
 
 
 def init(config: dict) -> None:
@@ -103,7 +65,6 @@
     # Find matching class for the given exchange name
     name = exchange_config['name']
 
-<<<<<<< HEAD
     if name not in ccxt.exchanges:
         raise OperationalException('Exchange {} is not supported'.format(name))
 
@@ -117,23 +78,6 @@
     except KeyError:
         raise OperationalException('Exchange {} is not supported'.format(name))
 
-=======
-    # TODO add check for a list of supported exchanges
-
-    try:
-        # exchange_class = Exchanges[name.upper()].value
-        _API = getattr(ccxt, name.lower())({
-            'apiKey': exchange_config.get('key'),
-            'secret': exchange_config.get('secret'),
-        })
-        logger.info('Using Exchange %s', name.capitalize())
-    except KeyError:
-        raise OperationalException('Exchange {} is not supported'.format(name))
-
-    # we need load api markets
-    _API.load_markets()
-
->>>>>>> 0a32d38a
     # Check if all pairs are available
     validate_pairs(config['exchange']['pair_whitelist'])
 
@@ -150,23 +94,14 @@
         _API.load_markets()
 
     try:
-<<<<<<< HEAD
         markets = _API.load_markets()
     except ccxt.BaseError as e:
-=======
-        markets = _API.markets
-    except requests.exceptions.RequestException as e:
->>>>>>> 0a32d38a
         logger.warning('Unable to validate pairs (assuming they are correct). Reason: %s', e)
         return
 
     stake_cur = _CONF['stake_currency']
     for pair in pairs:
         # Note: ccxt has BaseCurrency/QuoteCurrency format for pairs
-<<<<<<< HEAD
-=======
-        pair = pair.replace('_', '/')
->>>>>>> 0a32d38a
         # TODO: add a support for having coins in BTC/USDT format
         if not pair.endswith(stake_cur):
             raise OperationalException(
@@ -257,18 +192,13 @@
     if _CONF['dry_run']:
         return 999.9
 
-<<<<<<< HEAD
     # ccxt exception is already handled by get_balances
     balances = get_balances()
     return balances[currency]['free']
-=======
-    return _API.fetch_balance()[currency]
->>>>>>> 0a32d38a
 
 
 def get_balances() -> dict:
     if _CONF['dry_run']:
-<<<<<<< HEAD
         return {}
 
     try:
@@ -334,38 +264,6 @@
         )
     except ccxt.BaseError as e:
         raise OperationalException('Could not fetch ticker data. Msg: {}'.format(e))
-=======
-        return []
-
-    return _API.fetch_balance()
-
-# @cached(TTLCache(maxsize=100, ttl=30))
-@retrier
-def get_ticker(pair: str, refresh: Optional[bool] = True) -> dict:
-    return _API.fetch_ticker(pair)
-
-
-# @cached(TTLCache(maxsize=100, ttl=30))
-@retrier
-def get_ticker_history(pair: str, tick_interval) -> List[List]:
-    # TODO: tickers need to be in format 1m,5m
-    # fetch_ohlcv returns an [[datetime,o,h,l,c,v]]
-    if 'fetchOHLCV' not in _API.has or not _API.has['fetchOHLCV']:
-        logger.warning('Exhange %s does not support fetching historical candlestick data.',
-                       _API.name)
-        return []
-
-    try:
-        ohlcv = _API.fetch_ohlcv(pair, timeframe=str(tick_interval)+"m")
-        return ohlcv
-    except IndexError as e:
-        logger.warning('Empty ticker history. Msg %s', str(e))
-    except ccxt.NetworkError as e:
-        logger.warning('Could not load ticker history due to networking error. Message: %s', str(e))
-    except ccxt.BaseError as e:
-        logger.warning('Could not fetch ticker data. Msg: %s', str(e))
-    return []
->>>>>>> 0a32d38a
 
 
 def cancel_order(order_id: str, pair: str) -> None:
@@ -409,17 +307,9 @@
 
 # TODO: reimplement, not part of ccxt
 def get_pair_detail_url(pair: str) -> str:
-<<<<<<< HEAD
     return ""
-=======
-    return _get_market_url(_API).format(
-        _API.markets[pair]['id']
-    )
-
->>>>>>> 0a32d38a
-
-
-<<<<<<< HEAD
+
+
 def get_markets() -> List[dict]:
     try:
         return _API.fetch_markets()
@@ -429,11 +319,6 @@
         )
     except ccxt.BaseError as e:
         raise OperationalException(e)
-=======
-
-def get_market_summaries() -> List[Dict]:
-    return _API.fetch_tickers()
->>>>>>> 0a32d38a
 
 
 def get_name() -> str:
@@ -449,19 +334,8 @@
 
 
 def get_fee() -> float:
-<<<<<<< HEAD
     # validate that markets are loaded before trying to get fee
     if _API.markets is None or len(_API.markets) == 0:
         _API.load_markets()
 
-    return _API.calculate_fee('ETH/BTC', '', '', 1, 1)['rate']
-=======
-    return get_fee_taker()
-
-
-def get_wallet_health() -> List[Dict]:
-    if not _API.markets:
-        _API.load_markets()
-
-    return _API.markets
->>>>>>> 0a32d38a
+    return _API.calculate_fee('ETH/BTC', '', '', 1, 1)['rate']