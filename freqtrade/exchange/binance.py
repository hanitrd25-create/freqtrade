""" Binance exchange subclass """
import logging
<<<<<<< HEAD
from datetime import datetime
from typing import Dict, List, Optional
=======
from typing import Dict, List
>>>>>>> d77ab337

import arrow
import ccxt

from freqtrade.exceptions import (DDosProtection, InsufficientFundsError, InvalidOrderException,
                                  OperationalException, TemporaryError)
from freqtrade.exchange import Exchange
from freqtrade.exchange.common import retrier


logger = logging.getLogger(__name__)


class Binance(Exchange):

    _ft_has: Dict = {
        "stoploss_on_exchange": True,
        "order_time_in_force": ['gtc', 'fok', 'ioc'],
        "time_in_force_parameter": "timeInForce",
        "ohlcv_candle_limit": 1000,
        "trades_pagination": "id",
        "trades_pagination_arg": "fromId",
        "l2_limit_range": [5, 10, 20, 50, 100, 500, 1000],
    }
    funding_fee_times: List[int] = [0, 8, 16]  # hours of the day

    def stoploss_adjust(self, stop_loss: float, order: Dict) -> bool:
        """
        Verify stop_loss against stoploss-order value (limit or price)
        Returns True if adjustment is necessary.
        """
        return order['type'] == 'stop_loss_limit' and stop_loss > float(order['info']['stopPrice'])

    @retrier(retries=0)
    def stoploss(self, pair: str, amount: float, stop_price: float, order_types: Dict) -> Dict:
        """
        creates a stoploss limit order.
        this stoploss-limit is binance-specific.
        It may work with a limited number of other exchanges, but this has not been tested yet.
        """
        # Limit price threshold: As limit price should always be below stop-price
        limit_price_pct = order_types.get('stoploss_on_exchange_limit_ratio', 0.99)
        rate = stop_price * limit_price_pct

        ordertype = "stop_loss_limit"

        stop_price = self.price_to_precision(pair, stop_price)

        # Ensure rate is less than stop price
        if stop_price <= rate:
            raise OperationalException(
                'In stoploss limit order, stop price should be more than limit price')

        if self._config['dry_run']:
            dry_order = self.create_dry_run_order(
                pair, ordertype, "sell", amount, stop_price)
            return dry_order

        try:
            params = self._params.copy()
            params.update({'stopPrice': stop_price})

            amount = self.amount_to_precision(pair, amount)

            rate = self.price_to_precision(pair, rate)

            order = self._api.create_order(symbol=pair, type=ordertype, side='sell',
                                           amount=amount, price=rate, params=params)
            logger.info('stoploss limit order added for %s. '
                        'stop price: %s. limit: %s', pair, stop_price, rate)
            self._log_exchange_response('create_stoploss_order', order)
            return order
        except ccxt.InsufficientFunds as e:
            raise InsufficientFundsError(
                f'Insufficient funds to create {ordertype} sell order on market {pair}. '
                f'Tried to sell amount {amount} at rate {rate}. '
                f'Message: {e}') from e
        except ccxt.InvalidOrder as e:
            # Errors:
            # `binance Order would trigger immediately.`
            raise InvalidOrderException(
                f'Could not create {ordertype} sell order on market {pair}. '
                f'Tried to sell amount {amount} at rate {rate}. '
                f'Message: {e}') from e
        except ccxt.DDoSProtection as e:
            raise DDosProtection(e) from e
        except (ccxt.NetworkError, ccxt.ExchangeError) as e:
            raise TemporaryError(
                f'Could not place sell order due to {e.__class__.__name__}. Message: {e}') from e
        except ccxt.BaseError as e:
            raise OperationalException(e) from e

<<<<<<< HEAD
    def _calculate_funding_rate(self, pair: str, premium_index: float) -> Optional[float]:
        """
            Get's the funding_rate for a pair at a specific date and time in the past
        """
        # TODO-lev: implement
        raise OperationalException("_get_funding_rate has not been implement on binance")

    def _get_funding_fee(
        self,
        pair: str,
        contract_size: float,
        mark_price: float,
        premium_index: Optional[float],
    ) -> float:
        """
            Calculates a single funding fee
            :param contract_size: The amount/quanity
            :param mark_price: The price of the asset that the contract is based off of
            :param funding_rate: the interest rate and the premium
                - interest rate: 0.03% daily, BNBUSDT, LINKUSDT, and LTCUSDT are 0%
                - premium: varies by price difference between the perpetual contract and mark price
        """
        if premium_index is None:
            raise OperationalException("Funding rate cannot be None for Binance._get_funding_fee")
        nominal_value = mark_price * contract_size
        funding_rate = self._calculate_funding_rate(pair, premium_index)
        if funding_rate is None:
            raise OperationalException("Funding rate should never be none on Binance")
        adjustment = nominal_value * funding_rate
        return adjustment

=======
>>>>>>> d77ab337
    async def _async_get_historic_ohlcv(self, pair: str, timeframe: str,
                                        since_ms: int, is_new_pair: bool
                                        ) -> List:
        """
        Overwrite to introduce "fast new pair" functionality by detecting the pair's listing date
        Does not work for other exchanges, which don't return the earliest data when called with "0"
        """
        if is_new_pair:
            x = await self._async_get_candle_history(pair, timeframe, 0)
            if x and x[2] and x[2][0] and x[2][0][0] > since_ms:
                # Set starting date to first available candle.
                since_ms = x[2][0][0]
                logger.info(f"Candle-data for {pair} available starting with "
                            f"{arrow.get(since_ms // 1000).isoformat()}.")
        return await super()._async_get_historic_ohlcv(
            pair=pair, timeframe=timeframe, since_ms=since_ms, is_new_pair=is_new_pair)<|MERGE_RESOLUTION|>--- conflicted
+++ resolved
@@ -1,11 +1,7 @@
 """ Binance exchange subclass """
 import logging
-<<<<<<< HEAD
 from datetime import datetime
-from typing import Dict, List, Optional
-=======
-from typing import Dict, List
->>>>>>> d77ab337
+from typing import Any, Dict, List, Optional
 
 import arrow
 import ccxt
@@ -31,6 +27,13 @@
         "l2_limit_range": [5, 10, 20, 50, 100, 500, 1000],
     }
     funding_fee_times: List[int] = [0, 8, 16]  # hours of the day
+    _funding_interest_rates: Dict = {}  # TODO-lev: delete
+
+    def __init__(self, config: Dict[str, Any], validate: bool = True) -> None:
+        super().__init__(config, validate)
+        # TODO-lev: Uncomment once lev-exchange merged in
+        # if self.trading_mode == TradingMode.FUTURES:
+        # self._funding_interest_rates = self._get_funding_interest_rates()
 
     def stoploss_adjust(self, stop_loss: float, order: Dict) -> bool:
         """
@@ -98,13 +101,27 @@
         except ccxt.BaseError as e:
             raise OperationalException(e) from e
 
-<<<<<<< HEAD
+    def _get_premium_index(self, pair: str, date: datetime) -> float:
+        raise OperationalException(f'_get_premium_index has not been implemented on {self.name}')
+
+    def _get_mark_price(self, pair: str, date: datetime) -> float:
+        raise OperationalException(f'_get_mark_price has not been implemented on {self.name}')
+
+    def _get_funding_interest_rates(self):
+        rates = self._api.fetch_funding_rates()
+        interest_rates = {}
+        for pair, data in rates.items():
+            interest_rates[pair] = data['interestRate']
+        return interest_rates
+
     def _calculate_funding_rate(self, pair: str, premium_index: float) -> Optional[float]:
         """
             Get's the funding_rate for a pair at a specific date and time in the past
         """
-        # TODO-lev: implement
-        raise OperationalException("_get_funding_rate has not been implement on binance")
+        return (
+            premium_index +
+            max(min(self._funding_interest_rates[pair] - premium_index, 0.0005), -0.0005)
+        )
 
     def _get_funding_fee(
         self,
@@ -122,16 +139,13 @@
                 - premium: varies by price difference between the perpetual contract and mark price
         """
         if premium_index is None:
-            raise OperationalException("Funding rate cannot be None for Binance._get_funding_fee")
+            raise OperationalException("Premium index cannot be None for Binance._get_funding_fee")
         nominal_value = mark_price * contract_size
         funding_rate = self._calculate_funding_rate(pair, premium_index)
         if funding_rate is None:
             raise OperationalException("Funding rate should never be none on Binance")
-        adjustment = nominal_value * funding_rate
-        return adjustment
+        return nominal_value * funding_rate
 
-=======
->>>>>>> d77ab337
     async def _async_get_historic_ohlcv(self, pair: str, timeframe: str,
                                         since_ms: int, is_new_pair: bool
                                         ) -> List:
